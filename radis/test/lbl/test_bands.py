# -*- coding: utf-8 -*-
"""
Created on Tue Nov 21 08:56:12 2017

@author: erwan

Examples
--------

Run all tests:

>>> pytest       (in command line, in project folder)

Run only fast tests (i.e: tests that have a 'fast' label)

>>> pytest -m fast


----------


"""

import matplotlib.pyplot as plt
import pytest

from radis import get_residual
from radis.lbl import SpectrumFactory
from radis.los import MergeSlabs
from radis.misc.printer import printm


@pytest.mark.needs_connection
def test_plot_all_CO2_bandheads(verbose=True, plot=False, *args, **kwargs):
    """In this test we use the :meth:`~radis.lbl.bands.BandFactory.non_eq_bands`
    method to calculate separately all vibrational bands of CO2, and compare
    them with the final Spectrum.

    """

    # Note: only with iso1 at the moment
    # ('hitran_co2_626_bandhead_4165_4200nm' has only iso=1)

    if plot:  # Make sure matplotlib is interactive so that test are not stuck in pytest
        plt.ion()

    Tgas = 1000

    sf = SpectrumFactory(
        wavelength_min=4165,
        wavelength_max=4200,
        mole_fraction=1,
        path_length=0.3,
        cutoff=1e-23,
        molecule="CO2",
<<<<<<< HEAD
        truncation=10,
        neighbour_lines=10,
        isotope=1,
=======
        truncation=5,
        neighbour_lines=5,
        isotope="1",
>>>>>>> 4c3afe0f
        optimization=None,
        verbose=verbose,
    )
    sf.warnings["MissingSelfBroadeningWarning"] = "ignore"
    sf.warnings["NegativeEnergiesWarning"] = "ignore"
    sf.warnings["HighTemperatureWarning"] = "ignore"
    sf.load_databank("HITRAN-CO2-TEST")

    s_tot = sf.non_eq_spectrum(Tvib=Tgas, Trot=Tgas)
    s_bands = sf.non_eq_bands(Tvib=Tgas, Trot=Tgas)

    if verbose:
        printm("{0} bands in spectrum".format(len(s_bands)))

    assert len(s_bands) == 3

    # Ensure that recombining gives the same
    s_merged = MergeSlabs(*list(s_bands.values()))
    assert s_tot.compare_with(s_merged, "radiance_noslit", plot=False)

    if verbose:
        printm("Recombining bands give the same Spectrum")

    # %%
    if plot:
        s_tot.apply_slit(1, "nm")
        s_tot.name = "Full spectrum"
        s_tot.plot(wunit="nm", lw=3)
        for band, s in s_bands.items():
            s.plot(wunit="nm", nfig="same")
        plt.legend(loc="upper left")
        plt.ylim(ymax=0.25)

    # %% Compare with equilibrium bands now
    s_bands_eq = sf.eq_bands(Tgas)
    s_merged_eq = MergeSlabs(*list(s_bands_eq.values()))

    assert get_residual(s_tot, s_merged_eq, "radiance_noslit") < 1.5e-5

    return True


def run_testcases(verbose=True, plot=False, warnings=True, *args, **kwargs):

    test_plot_all_CO2_bandheads(plot=plot)

    return True


if __name__ == "__main__":

    printm("test_overp.py:", run_testcases(plot=True))<|MERGE_RESOLUTION|>--- conflicted
+++ resolved
@@ -53,15 +53,9 @@
         path_length=0.3,
         cutoff=1e-23,
         molecule="CO2",
-<<<<<<< HEAD
-        truncation=10,
-        neighbour_lines=10,
-        isotope=1,
-=======
         truncation=5,
         neighbour_lines=5,
         isotope="1",
->>>>>>> 4c3afe0f
         optimization=None,
         verbose=verbose,
     )
