# -*- coding: utf-8 -*-
"""
Created on Mon May  7 17:34:52 2018

@author: erwan
"""

from os.path import exists
from shutil import rmtree

import matplotlib.pyplot as plt
import pytest

from radis.lbl import SpectrumFactory
from radis.misc.printer import printm
from radis.test.utils import getTestFile, setup_test_line_databases


def test_retrieve_from_database(
    plot=False, verbose=True, warnings=True, *args, **kwargs
):
    """Test autoretrieve from a database:

    first generate an empty :py:class:`~radis.tools.database.SpecDatabase`
    associated to a :py:class`~radis.lbl.factory.SpectrumFactory`,
    then calculate a first spectrum, then calculate it again and make sure
    it is retrieved from the database
    """

    if plot:  # Make sure matplotlib is interactive so that test are not stuck in pytest
        plt.ion()

    temp_database_name = "temp_spec_database"

    try:
        if verbose:
            printm(">>> test_retrieve_from_database")

        assert not exists(temp_database_name)

        setup_test_line_databases()  # add HITEMP-CO2-TEST in ~/radis.json if not there

        sf = SpectrumFactory(
            2284.2,
            2284.6,
            wstep=0.001,  # cm-1
            pressure=20 * 1e-3,  # bar
            cutoff=0,
            path_length=0.1,
            mole_fraction=400e-6,
            molecule="CO2",
            isotope=[1],
            medium="vacuum",
<<<<<<< HEAD
            truncation=10,
=======
            truncation=5,
>>>>>>> 4c3afe0f
            export_populations="rovib",
            verbose=verbose,
        )
        sf.warnings["MissingSelfBroadeningWarning"] = "ignore"
        sf.init_databank(
            "HITEMP-CO2-TEST"
        )  # unlike load_databank, will automatically be built when needed
        db = sf.init_database(temp_database_name, autoretrieve=True)

        assert len(db) == 0

        # Calculate a first spectrum
        s1 = sf.non_eq_spectrum(2000, 1000)

        assert len(db) == 1
        # Note that the Spectrum in database is not s1 because populations
        # are not stored by default

        # hack: now change the `autoretrieve` status to `force` to make sure
        # the spectrum is retrieved. Else, an error will be raised
        sf.autoretrievedatabase = "force"

        # Calculate spectrum under the same conditions
        s2 = sf.non_eq_spectrum(2000, 1000)

        # Note that s1 == s2 won't work because populations are not stored
        # by default in the database
        assert s1.compare_with(s2, spectra_only=True, plot=plot)

        return True

    finally:
        rmtree(temp_database_name)


@pytest.mark.fast
def test_ignore_cached_files():
    """
    Previous implementation of RADIS saved the cached h5 files generated while reading the
    dataset in the same directory from where the data was being read. Using a wildcard input
    such as `path = "cdsd_hitemp_09_frag*"` in such case led to the cached files present
    in directory to also being loaded and treated as the dataset files. This resulted in
    an error due to the differences in the way data is stored in h5 files versus in dataset
    files such as par, txt, etc.

    Reference: `https://github.com/radis/radis/issues/121`
    """

    sf = SpectrumFactory(wavenum_min=2000, wavenum_max=3000, pressure=1)

    file_dir = getTestFile("cdsd_hitemp_09_fragment.txt")
    test_file = file_dir[:-8] + "*"
    sf.load_databank(path=test_file, format="cdsd-hitemp", parfuncfmt="hapi")

    try:
        sf.load_databank(path=test_file, format="cdsd-hitemp", parfuncfmt="hapi")
    except UnicodeDecodeError as err:
        raise UnicodeDecodeError(
            "Couldn't load database the 2nd time. This may be due to cache files trying to be read as normal files"
        ) from err


@pytest.mark.fast
def test_ignore_irrelevant_files(*args, **kwargs):
    """
    Implemented in https://github.com/radis/radis/pull/185

    - Test that calculating with cache files outside the spectral range they
    are properly ignored
    """

    from radis.misc.warning import EmptyDatabaseError, IrrelevantFileWarning

    # Regenerate .h5 cache file
    sf = SpectrumFactory(wavenum_min=2280, wavenum_max=2290)
    test_file = getTestFile("cdsd_hitemp_09_fragment.txt")
    sf.load_databank(
        path=test_file, format="cdsd-hitemp", parfuncfmt="hapi", db_use_cached="regen"
    )
    assert exists(test_file.replace(".txt", ".h5"))
    # Also note that there was no EmptyDatabaseError : file was properly loaded!

    # Load same .h5 cache file in another spectral range
    # ... Expect an error in use_cached = 'force' (file properly detected as
    # irrelevant)
    sf2 = SpectrumFactory(wavenum_min=100000, wavenum_max=100002)
    with pytest.raises(IrrelevantFileWarning):
        sf2.load_databank(
            path=test_file,
            format="cdsd-hitemp",
            parfuncfmt="hapi",
            db_use_cached="force",
        )

    # Again without 'force'
    # ... Expect no IrrelevantFile error, however range should be empty.
    with pytest.raises(EmptyDatabaseError):
        sf3 = SpectrumFactory(wavenum_min=100000, wavenum_max=100002)
        sf3.load_databank(path=test_file, format="cdsd-hitemp", parfuncfmt="hapi")


@pytest.mark.fast
def test_custom_abundance(verbose=True, plot=False, *args, **kwargs):
    """Test calculatinos with custom abundances

    set the terrestrial abundance to False to
    force computation of linestrength from Einstein coefficients instead
    of rescaling parameters

    :py:meth:`~radis.lbl.base.DatabankLoader.get_abundance`,
    :py:meth:`~radis.lbl.base.DatabankLoader.set_abundance`
    """

    sf = SpectrumFactory(
        2284.2,
        2284.6,
        wstep=0.001,  # cm-1
        pressure=20 * 1e-3,  # bar
        cutoff=0,
        path_length=0.1,
        mole_fraction=400e-6,
        molecule="CO2",
        isotope="1,2",
        medium="vacuum",
<<<<<<< HEAD
        truncation=10,
=======
        truncation=5,
>>>>>>> 4c3afe0f
        verbose=0,
    )
    sf.warnings["MissingSelfBroadeningWarning"] = "ignore"
    sf.load_databank("HITEMP-CO2-TEST")

    #%% Compute a spectrum ; set the terrestrial abundance to False to
    # force computation of linestrength from Einstein coefficients instead
    # of rescaling parameters
    s = sf.eq_spectrum(2000)
    sf.molparam.terrestrial_abundances = False
    s2 = sf.eq_spectrum(2000)
    assert (
        s != s2
    )  # compare spectra; we should see small differences due to different methods
    assert s.compare_with(s2, "abscoeff", rtol=0.5e-2, plot=False)
    # assert np.allclose(2 * s2.get("abscoeff")[1], s.get("abscoeff")[1])

    if plot:
        from radis import plot_diff

        plot_diff(s, s2)

    #%% Now restart by changing the abundance itself ; as a user would do

    # ... check abundance get/set functions work well
    abundance12_0 = sf.get_abundance("CO2", [1, 2])

    if verbose:
        print("Abundance: CO2[1]", sf.get_abundance("CO2", 1))
        print("Abundance: CO2[1,2]", sf.get_abundance("CO2", [1, 2]))

    sf.set_abundance("CO2", [1, 2], abundance12_0 / 3)
    assert all(sf.get_abundance("CO2", [1, 2]) == abundance12_0 / 3)
    sf.set_abundance("CO2", 1, abundance12_0[0] / 3)
    sf.set_abundance("CO2", 2, abundance12_0[1] / 3)
    assert all(sf.get_abundance("CO2", [1, 2]) == abundance12_0 / 3)

    # Below we compute a spectrum with the abundance divided by 3; and then
    # check that the resulting absorption coefficient is 3x smaller

    s3 = sf.eq_spectrum(2000)
    assert s.compare_with((3 * s3.take("abscoeff")), "abscoeff", rtol=0.5e-2, plot=True)


def _run_testcases(verbose=True, plot=False):

    test_retrieve_from_database(plot=plot, verbose=verbose)
    test_ignore_cached_files()
    test_ignore_irrelevant_files(verbose=verbose)
    test_custom_abundance()


if __name__ == "__main__":
    _run_testcases()<|MERGE_RESOLUTION|>--- conflicted
+++ resolved
@@ -51,11 +51,7 @@
             molecule="CO2",
             isotope=[1],
             medium="vacuum",
-<<<<<<< HEAD
-            truncation=10,
-=======
             truncation=5,
->>>>>>> 4c3afe0f
             export_populations="rovib",
             verbose=verbose,
         )
@@ -180,11 +176,7 @@
         molecule="CO2",
         isotope="1,2",
         medium="vacuum",
-<<<<<<< HEAD
-        truncation=10,
-=======
         truncation=5,
->>>>>>> 4c3afe0f
         verbose=0,
     )
     sf.warnings["MissingSelfBroadeningWarning"] = "ignore"
