# -*- coding: utf-8 -*-
"""
Created on Mon Nov 20 09:36:25 2017

@author: erwan

Examples
--------

Run all tests:

>>> pytest       (in command line, in project folder)

Run only fast tests (i.e: tests that have a 'fast' label)

>>> pytest -m fast


-------------------------------------------------------------------------------


"""

from os.path import basename

import numpy as np
import pytest

from radis.lbl import LevelsList, SpectrumFactory
from radis.lbl.calc import calc_spectrum
from radis.misc.printer import printm
from radis.phys.blackbody import sPlanck

fig_prefix = basename(__file__) + ": "

# %% Tests
# ----------------


@pytest.mark.fast
def test_sPlanck_conversions(verbose=True, *args, **kwargs):

    if verbose:
        printm("Testing sPlanck conversions: ")

    s_cm = sPlanck(1000, 10000, T=1500, eps=0.3)
    I_cm2cm = s_cm.get("radiance_noslit", Iunit="mW/cm2/sr/cm-1")[1]
    I_cm2nm = s_cm.get("radiance_noslit", Iunit="mW/cm2/sr/nm")[1]

    s_nm = sPlanck(1000, 10000, T=1500, eps=0.3)
    I_nm2nm = s_nm.get("radiance_noslit", Iunit="mW/cm2/sr/nm")[1]
    I_nm2cm = s_nm.get("radiance_noslit", Iunit="mW/cm2/sr/cm-1")[1]

    assert np.allclose(I_cm2cm, I_nm2cm)
    assert np.allclose(I_nm2nm, I_cm2nm)


# @pytest.mark.needs_config_file
# @pytest.mark.needs_db_HITEMP_CO2_DUNHAM
@pytest.mark.needs_connection
def test_calc_spectrum(verbose=True, plot=True, warnings=True, *args, **kwargs):
    """Basic example, used as a non-regression test.

    Notes
    -----
    How long it tooks to calculate this Spectrum?

    Performance test on old NeQ package, with the [CDSD-HITEMP-JMIN] databank.
    See the caveats in the E. Pannier "Limits of CO2 NonEquilibrium Models" paper.
    (just used here as a performance monitoring)

    - neq 0.9.20: 18.7s

    - neq 0.9.20*: 15.4s   (removed 2nd loop on 1st isotope because of groupby().apply())

    - neq 0.9.20**: 11.7s  (after replacing fill_Evib with map() )

    - neq 0.9.21: 9.4s     (improve Qrot / nrot fetching performance)

    - neq 0.9.22: 8.4s

    Starting from RADIS 1.0.1, the test is run on [HITRAN-2016]_, which
    is not valid for these temperatures but can be more conveniently
    downloaded automatically and thus executed everytime with `Travis CI <https://travis-ci.com/radis/radis>`_

    (we also expect the test to be much faster than above, but that's just
    because the database is smaller!)

    - radis 0.9.20 : 2.49 s    on [HITRAN-2016]
                     4.05 s    on [CDSD-HITEMP-JMIN]

    """
    if verbose:
        printm("Testing calc_spectrum match reference")

    if plot:  # Make sure matplotlib is interactive so that test are not stuck in pytest
        import matplotlib.pyplot as plt

        plt.ion()

    s = calc_spectrum(
        wavelength_min=4165,
        wavelength_max=4200,
        #                          databank='CDSD-HITEMP-JMIN',
        databank="hitran",  # not appropriate for these temperatures, but convenient for automatic testing
        # databank="HITRAN-CO2-TEST",  # to use, but only has 1 isotope. TODO add new test file with 2 isotopes
        Tgas=300,
        Tvib=1700,
        Trot=1550,
        path_length=0.1,
        mole_fraction=0.5,
        molecule="CO2",
        isotope="1,2",
        wstep=0.01,
        cutoff=1e-25,
        use_cached=True,
        medium="vacuum",
        verbose=3,
        optimization="simple",
        broadening_method="fft",
<<<<<<< HEAD
        neighbour_lines=10,
=======
        neighbour_lines=5,  # previously: broadening_max_width [FWHM] = 10
>>>>>>> 4c3afe0f
        warnings={
            "MissingSelfBroadeningWarning": "ignore",
            "NegativeEnergiesWarning": "ignore",
            "HighTemperatureWarning": "ignore",
        },
    )
    s.apply_slit((2, 2.5), "nm", shape="trapezoidal")

    if plot:
        s.plot(wunit="nm")

    w, I = s.get("radiance", wunit="nm")
    # Compare against hardcoded results (neq 0.9.22, 28/06/18)
    #        I_ref = np.array([0.28694463, 0.29141711, 0.32461613, 0.32909566, 0.21939511, 0.18606445,
    #                          0.19740763, 0.16948599, 0.16780345, 0.15572173, 0.16770853, 0.14966064,
    #                          0.13041356, 0.11751016, 0.10818072, 0.11592531, 0.04666677, 0.00177108,
    #                          0.00069339])
    # Harcoded results changed for RADIS  with the change of
    # database (HITEMP-2010 -> HITRAN-2016) and of Tvib model
    # CDSD with (P,C,Jmin,N) in CDSD polyad -> RADIS built-in constants)
    #        I_ref = np.array([ 0.29148768,  0.29646856,  0.32999337,  0.32249701,  0.2078451 ,
    #                          0.18974631,  0.2019285 ,  0.17346687,  0.17211401,  0.15939359,
    #                          0.17240575,  0.15395179,  0.13374185,  0.11997065,  0.10858693,
    #                          0.11114162,  0.04575873,  0.00163863,  0.00062654])
    # Updated again in RADIS 0.9.20 (19/08/19) to account for the use of DLM (difference
    # not significant)
    #        I_ref = np.array([ 0.29060991,  0.29756722,  0.32972058,  0.3206278 ,  0.20696867,
    #                           0.19218358,  0.20155747,  0.17336405,  0.17218653,  0.1589136 ,
    #                           0.17110649,  0.15403513,  0.13376804,  0.11932659,  0.10882006,
    #                           0.11112725,  0.0458288 ,  0.00247956,  0.00144128])
    # Updated again in RADIS 0.9.20 (02/09/19) with switch to tabulated Q(Tref)
    # I_ref = np.array([         0.29048064, 0.29743104, 0.32955513, 0.32047172, 0.20688813,
    #                           0.19210952, 0.20148265, 0.17330909, 0.17213373, 0.15887159,
    #                           0.17106096, 0.15400039, 0.13374285, 0.11930822, 0.10880631,
    #                           0.11111394, 0.04582291, 0.00247955, 0.00144128])
    # Updated again on (05/08/20) with implementation of optimized weights:
    # I_ref = np.array([0.29043204, 0.29740738, 0.32954171, 0.32045394, 0.20680637,
    #                           0.19205883, 0.2014279 , 0.17322236, 0.17206767, 0.15879478,
    #                           0.17107564, 0.15400038, 0.13372559, 0.11929585, 0.10881116,
    #                           0.11111882, 0.04581152, 0.00247154, 0.00143631])
    # Updated with RADIS 0.9.26+ (13/12/20) and switch to latest HAPI version
    # therefore TIPS 2017 (instead of TIPS 2011) which changed CO2 partition functions
    # Q(Tref=300) 291.9025 --> 291.0405
    # I_ref = np.array([0.29057002, 0.29755271, 0.32971832, 0.32062057, 0.20689238,
    #       0.19213799, 0.20150788, 0.17328113, 0.17212415, 0.15883971,
    #       0.17112437, 0.15403756, 0.13375255, 0.1193155 , 0.10882585,
    #       0.11113302, 0.04581781, 0.00247155, 0.00143631])
    # Update on 17/06/20 (Radis 0.9.30) with the new HITRAN-2020 lines for CO2:
    w_ref = np.array(
        [
            4197.60321744,
            4195.84148905,
            4194.08123884,
            4192.32246493,
            4190.56516548,
            4188.80933862,
            4187.05498252,
            4185.30209532,
            4183.55067518,
            4181.80072025,
            4180.05222871,
            4178.30519870,
            4176.55962842,
            4174.81551601,
            4173.07285967,
            4171.33165756,
            4169.59190786,
            4167.85360877,
            4166.11675846,
        ]
    )

    I_ref = np.array(
        [
            0.29009315,
            0.29732781,
            0.32959567,
            0.32061864,
            0.20588816,
            0.19179586,
            0.20101157,
            0.17255937,
            0.17163118,
            0.15821026,
            0.17120068,
            0.15403946,
            0.13356296,
            0.11907705,
            0.10890721,
            0.11158052,
            0.04583138,
            0.00232573,
            0.00136583,
        ]
    )

    if plot:
        plt.plot(w_ref, I_ref, "or", label="ref")
        plt.legend()

    # [71:-71] because of the shift introduced in 0.9.30 where convolved
    # arrays are not cropped; but np.nan values are added
    assert np.allclose(w[71:-71][::100], w_ref, atol=1e-6)
    assert np.allclose(I[71:-71][::100], I_ref, atol=1e-6)

    return True


# @pytest.mark.needs_db_CDSD_HITEMP_PCN
@pytest.mark.needs_connection
def test_calc_spectrum_overpopulations(
    verbose=True, plot=False, warnings=True, *args, **kwargs
):
    """Non-regression test.

    Example using overpopulation of the 001 asymmetric stretch first level of CO2,
    which is written (p,c,N) = (3,1,4) in [CDSD-4000]_ notation

    Notes
    -----
    In old Neq package (before RADIS):

    the test uses a CDSD-PCN notation for vibrational energy assignation, i.e,
    Evib = minimal energy of a (p,c,N) polyad. See the discussion on the implications
    in the E. Pannier "Limits of CO2 NonEquilibrium models" paper.
    Better use the assignation scheme suggested in the paper.
    But it's okay here as a non-regression test.

    Starting from RADIS 1.0.1, the test is run on [HITRAN-2016]_, which
    is not valid for these temperatures but can be more conveniently
    downloaded automatically and thus executed everytime with `Travis CI <https://travis-ci.com/radis/radis>`_

    """
    if plot:  # Make sure matplotlib is interactive so that test are not stuck in pytest
        import matplotlib.pyplot as plt

        plt.ion()

    s = calc_spectrum(
        wavelength_min=4165,
        wavelength_max=4200,
        #                          databank='CDSD-HITEMP-PCN',
        databank="hitran",  # not appropriate for these temperatures, but convenient for automatic testings
        Tgas=300,
        Tvib=1700,
        Trot=1550,
        #                          overpopulation={'(3,1,4)': 3},  # 00'0'1 in spectroscopic notation
        overpopulation={"(0,0,0,1)": 3},  # 00'0'1 in spectroscopic notation
        path_length=0.1,
        mole_fraction=0.5,
        molecule="CO2",
        isotope="1,2",
        wstep=0.01,
        cutoff=1e-25,
        use_cached=True,
        medium="vacuum",
        verbose=verbose,
        optimization="simple",
        broadening_method="fft",  # For this particular test case
<<<<<<< HEAD
        neighbour_lines=10,  # For this particular test case
=======
        neighbour_lines=5,  # previously: broadening_max_width [FWHM] = 10
>>>>>>> 4c3afe0f
        warnings={
            "MissingSelfBroadeningWarning": "ignore",
            "NegativeEnergiesWarning": "ignore",
            "HighTemperatureWarning": "ignore",
        },
    )
    s.apply_slit((2, 2.5), "nm", shape="trapezoidal")

    if plot:
        s.plot(wunit="nm")

    w, I = s.get("radiance", wunit="nm")
    # [71:-71] because of the shift introduced in 0.9.30 where convolved
    # arrays are not cropped; but np.nan values are added
    w_ref = w[71:-71][::100]
    # Compare against hardcoded results (neq 0.9.22, 28/06/18)
    #        I_ref = np.array([0.61826008, 0.65598262, 0.79760003, 0.7958013 , 0.5792486 ,
    #                          0.56727691, 0.60361258, 0.51549598, 0.51012651, 0.47133131,
    #                          0.50770568, 0.45093953, 0.39129824, 0.35125324, 0.32238316,
    #                          0.34542781, 0.13908073, 0.00506012, 0.00189535])
    # Harcoded results changed for RADIS v1.0.1  with the change of
    # database (HITEMP-2010 -> HITRAN-2016) and of Tvib model
    # CDSD with (P,C,Jmin,N) in CDSD polyad -> RADIS built-in constants)
    #
    #        I_ref = np.array([ 0.62299838,  0.66229013,  0.81037059,  0.79899315,  0.57215806,
    #                          0.57626389,  0.61424273,  0.52454807,  0.5200812 ,  0.47920924,
    #                          0.51843533,  0.46058817,  0.3983277 ,  0.35582979,  0.32095204,
    #                          0.32821575,  0.13525543,  0.00469489,  0.00174166])
    # Updated again in RADIS 0.9.20 (16/08/19) to account for the use of DLM (difference
    # not significant)
    #        I_ref = np.array([ 0.62134142,  0.66722021,  0.81016539,  0.79387937,  0.56974945,
    #                           0.58280035,  0.6120114 ,  0.52319075,  0.5193041 ,  0.47686282,
    #                           0.51374777,  0.46022548,  0.3979033 ,  0.3534643 ,  0.32129239,
    #                           0.32786479,  0.1351593 ,  0.0068877 ,  0.00387545])
    # Updated again in RADIS 0.9.20 (02/09/19) with switch to tabulated Q(Tref)
    #       I_ref = np.array([  0.62109562,0.66695661,0.80983176,0.79356445,0.56958189,
    #                           0.58264143,0.61185167,0.52307454,0.51919288,0.47677519,
    #                           0.51365307,0.46015383,0.39785172,0.35342697,0.32126465,
    #                           0.32783797,0.13514737,0.00688769,0.00387544])
    # Updated again on (05/08/20) with implementation of optimized weights:

    #        I_ref = np.array([0.62097252, 0.66685971, 0.80982863, 0.7935332 , 0.56939115,
    #                       0.58255747, 0.61175655, 0.52287059, 0.51905438, 0.47659305,
    #                       0.51375266, 0.46019418, 0.39782806, 0.35340763, 0.32128853,
    #                       0.32785594, 0.13511584, 0.00686547, 0.00386199])

    # Updated with RADIS 0.9.26+ (13/12/20) and switch to latest HAPI version
    # therefore TIPS 2017 (instead of TIPS 2011) which changed CO2 partition functions
    # Q(Tref=300) 291.9025 --> 291.0405

    # I_ref = np.array([0.62123487, 0.667141  , 0.81018478, 0.79386946, 0.56957012,
    #    0.58272738, 0.61192736, 0.52299488, 0.51917337, 0.4766868 ,
    #    0.51385405, 0.46027087, 0.39788325, 0.35344755, 0.32131818,
    #    0.32788457, 0.13512857, 0.00686548, 0.00386199])

    # Update on 17/06/20 (Radis 0.9.30) with the new HITRAN-2020 lines for CO2

    I_ref = np.array(
        [
            0.62009366,
            0.66644973,
            0.81033866,
            0.79357758,
            0.56690276,
            0.58248594,
            0.61106305,
            0.52129611,
            0.51819065,
            0.47520791,
            0.51455743,
            0.46064655,
            0.39761512,
            0.35293948,
            0.32169967,
            0.3293075,
            0.13525292,
            0.00645308,
            0.00366828,
        ]
    )
    if plot:
        plt.plot(w_ref, I_ref, "or", label="ref")
        plt.legend()
        s.plot_populations()

    # [71:-71] because of the shift introduced in 0.9.30 where convolved
    # arrays are not cropped; but np.nan values are added
    assert np.allclose(I[71:-71][::100], I_ref, atol=1e-6)

    if verbose:
        printm("Test overpopulations: OK")

    return True


# @pytest.mark.needs_config_file
# @pytest.mark.needs_db_CDSD_HITEMP_PC
# @pytest.mark.needs_connection
# def test_all_calc_methods(
#    verbose=True, plot=False, warnings=True, rtol=1e-3, *args, **kwargs
# ):
#    """ Test same spectrum for 3 different calculation variants (equilibrium,
#    non-equilibrium, per band and recombine
#    """
#
#    if plot:  # Make sure matplotlib is interactive so that test are not stuck in pytest
#        import matplotlib.pyplot as plt
#
#        plt.ion()
#
#    Tgas = 1500
#
#    iso = 1
#    sf = SpectrumFactory(
#        wavelength_min=4170,
#        wavelength_max=4175,
#        mole_fraction=1,
#        path_length=0.025,
#        cutoff=1e-25,
#        molecule="CO2",
#        isotope=iso,
#        db_use_cached=True,
#        lvl_use_cached=True,
#        verbose=verbose,
#    )
#    sf.warnings["MissingSelfBroadeningWarning"] = "ignore"
#    sf.warnings["NegativeEnergiesWarning"] = "ignore"
#    sf.warnings["HighTemperatureWarning"] = "ignore"
#    #        sf.fetch_databank()   # uses HITRAN: not really valid at this temperature, but runs on all machines without install
#    sf.load_databank("CDSD-HITEMP-PC")
#
#    s_bands = sf.non_eq_bands(Tvib=Tgas, Trot=Tgas)
#    lvl = LevelsList(sf.parsum_calc["CO2"][iso]["X"], s_bands, sf.params.levelsfmt)
#    s_bd = lvl.non_eq_spectrum(Tvib=Tgas, Trot=Tgas)
#
#    s_nq = sf.non_eq_spectrum(Tvib=Tgas, Trot=Tgas)
#    s_eq = sf.eq_spectrum(Tgas=Tgas)
#
#    #
#    if plot:
#        fig = plt.figure(fig_prefix + "Compare all calc methods")
#        s_bd.plot(nfig=fig.number, color="b", lw=5, label="from bands code")
#        s_nq.plot(nfig=fig.number, lw=3, label="non eq code")
#        s_eq.plot(nfig=fig.number, lw=2, color="r", label="equilibrum code")
#        plt.legend()
#
#    assert np.isclose(s_bd.get_power(), s_nq.get_power(), rtol=rtol)
#    assert np.isclose(s_bd.get_power(), s_eq.get_power(), rtol=rtol)
#
#    if verbose:
#        printm(
#            "Eq == non-eq:\t",
#            np.isclose(s_eq.get_power(), s_nq.get_power(), rtol=rtol),
#        )
#        printm(
#            "Bands == Non-eq:\t",
#            np.isclose(s_bd.get_power(), s_nq.get_power(), rtol=rtol),
#        )
#
#    if verbose:
#        printm("Test all methods comparison: OK")
#
#    return True


def test_all_calc_methods_CO2pcN(
    verbose=True, plot=False, warnings=True, rtol=1e-3, *args, **kwargs
):
    """Test same spectrum for 3 different calculation variants (equilibrium,
    non-equilibrium, per band and recombine

    Uses CO2 Levels database where the energy partitioning is done as follow:

        2 nonequilibrium modes
        Evib is the minimum of a "p,c,N" group
        Erot = E - Evib

    This corresponds to the levelsfmt = 'cdsd-pcN' in
    :data:`~radis.lbl.loader.KNOWN_LVLFORMAT`
    """

    from radis.misc.config import getDatabankEntries
    from radis.test.utils import (
        define_Evib_as_min_of_polyad,
        discard_lines_with_na_levels,
        setup_test_line_databases,
    )

    if plot:  # Make sure matplotlib is interactive so that test are not stuck in pytest
        import matplotlib.pyplot as plt

        plt.ion()
    # %%
    Tgas = 500

    iso = 1
    sf = SpectrumFactory(
        wavenum_min=2284,
        wavenum_max=2285,
<<<<<<< HEAD
        truncation=5,  # TODO @EP: crashes with 0.3?
=======
        truncation=2.5,  # TODO @EP: crashes with 0.15?
>>>>>>> 4c3afe0f
        mole_fraction=1,
        path_length=0.025,
        cutoff=1e-25,
        molecule="CO2",
        isotope=iso,
        verbose=verbose,
        export_lines=True,
    )
    sf.warnings["MissingSelfBroadeningWarning"] = "ignore"
    sf.warnings["NegativeEnergiesWarning"] = "ignore"
    sf.warnings["HighTemperatureWarning"] = "ignore"

    # Preparation:

    setup_test_line_databases()

    # Generate a Levels database with p,c,N energy partitioning
    # ... copy "HITEMP-CO2-HAMIL-TEST" info
    database_kwargs = getDatabankEntries("HITEMP-CO2-HAMIL-TEST")
    # ... adapt it to 'cdsd-pcN' mode
    del database_kwargs["info"]
    database_kwargs["levelsfmt"] = "cdsd-pcN"
    # ... load the new database
    sf.load_databank(**database_kwargs, load_energies=True)

    # Now, define Evib:
    Q_calc = sf.parsum_calc["CO2"][1]["X"]
    Q_calc.df = define_Evib_as_min_of_polyad(Q_calc.df, keys=["p", "c", "N"])

    # With this Evib definition, clean the Lines database from where Evib is not defined
    # (because Levels does not exist in the reduced, test Level Database)
    discard_lines_with_na_levels(sf)

    # %%---------------------
    # Ready, let's start the tests:

    s_bands = sf.non_eq_bands(Tvib=Tgas, Trot=Tgas)
    lvl = LevelsList(sf.parsum_calc["CO2"][iso]["X"], s_bands, sf.params.levelsfmt)
    s_bd = lvl.non_eq_spectrum(Tvib=Tgas, Trot=Tgas)

    s_nq = sf.non_eq_spectrum(Tvib=Tgas, Trot=Tgas)
    s_eq = sf.eq_spectrum(Tgas=Tgas)

    #
    if plot:
        fig = plt.figure(fig_prefix + "Compare all calc methods")
        s_bd.plot(nfig=fig.number, color="b", lw=5, label="from bands code")
        s_nq.plot(nfig=fig.number, lw=3, label="non eq code")
        s_eq.plot(nfig=fig.number, lw=2, color="r", label="equilibrum code")
        plt.legend()

    assert np.isclose(
        s_bd.get_integral("abscoeff"), s_nq.get_integral("abscoeff"), rtol=rtol
    )
    assert np.isclose(
        s_bd.get_integral("abscoeff"), s_eq.get_integral("abscoeff"), rtol=rtol
    )
    assert np.isclose(
        s_nq.get_integral("abscoeff"), s_eq.get_integral("abscoeff"), rtol=rtol
    )

    # TODO @EP: assertion fail in emission. This is due to the slight shift
    # in intensity also observed in the Planck test (test_base.py::test_optically_thick_limit_1iso()).
    #    assert np.isclose(s_bd.get_power(), s_nq.get_power(), rtol=rtol)
    #    assert np.isclose(s_bd.get_power(), s_eq.get_power(), rtol=rtol)
    #    assert np.isclose(s_nq.get_power(), s_eq.get_power(), rtol=rtol)

    return True


@pytest.mark.needs_connection
def test_eq_vs_noneq_isotope(verbose=True, plot=False, warnings=True, *args, **kwargs):
    """Test same spectrum for 2 different calculation codes (equilibrium,
    non-equilibrium) in the presence of isotopes

    Notes
    -----

    On the old NeQ package the test used [HITEMP-2010]_

    Starting from RADIS 1.0.1, the test is run on [HITRAN-2016]_, which
    is not valid for these temperatures but can be more conveniently
    downloaded automatically and thus executed everytime with `Travis CI <https://travis-ci.com/radis/radis>`_

    """

    Tgas = 1500

    sf = SpectrumFactory(
        wavelength_min=4250,
        wavelength_max=4350,
        mole_fraction=1,
        path_length=1,
        cutoff=1e-25,
        molecule="CO2",
        isotope="1,2",
        verbose=verbose,
    )
    sf.warnings["MissingSelfBroadeningWarning"] = "ignore"
    sf.warnings["NegativeEnergiesWarning"] = "ignore"
    sf.warnings["HighTemperatureWarning"] = "ignore"
    sf.fetch_databank(
        "hitran"
    )  # uses HITRAN: not really valid at this temperature, but runs on all machines without install
    s_nq = sf.non_eq_spectrum(Tvib=Tgas, Trot=Tgas, name="Non-eq")
    s_eq = sf.eq_spectrum(Tgas=Tgas, name="Eq")

    rtol = 7e-3  # 2nd isotope calculated with placeholder energies
    match_eq_vs_non_eq = s_eq.compare_with(
        s_nq, spectra_only="abscoeff", rtol=rtol, plot=plot
    )
    match_eq_vs_non_eq *= s_eq.compare_with(
        s_nq, spectra_only="radiance_noslit", rtol=rtol, plot=plot
    )

    if verbose:
        printm(
            "Tested eq vs non-eq (<{0:.1f}% error) with isotopes: {1}".format(
                rtol * 100, bool(match_eq_vs_non_eq)
            )
        )

    assert match_eq_vs_non_eq


@pytest.mark.needs_connection
def test_calc_spectrum_multiple_molecules(
    verbose=True, plot=True, warnings=True, *args, **kwargs
):
    """Test calculations with multiple molecules

    Note: try to keep the same wavelength ranges for each of the multi-molecule
    tests, so that databases are only downloaded once, and cached!"""

    s_co = calc_spectrum(
        wavelength_min=4165,
        wavelength_max=5000,
        Tgas=1000,
        path_length=0.1,
        mole_fraction=1,
        isotope={"CO": "1,2,3"},
        verbose=verbose,
    )

    s_co2 = calc_spectrum(
        wavelength_min=4165,
        wavelength_max=5000,
        Tgas=1000,
        path_length=0.1,
        mole_fraction=1,
        isotope={"CO2": "1,2"},
        verbose=verbose,
    )

    s_both = calc_spectrum(
        wavelength_min=4165,
        wavelength_max=5000,
        Tgas=1000,
        path_length=0.1,
        mole_fraction=1,
        isotope={"CO2": "1,2", "CO": "1,2,3"},
        verbose=verbose,
    )
    if plot:
        s_both.plot(wunit="nm")

    # Check calculation went fine:
    assert set(s_both.conditions["molecule"]) == set(["CO2", "CO"])

    # Compare
    from radis.los.slabs import MergeSlabs

    assert s_both.compare_with(MergeSlabs(s_co, s_co2), plot=False)

    return True


@pytest.mark.needs_connection
def test_calc_spectrum_multiple_molecules_otherinputs(
    verbose=True, plot=True, warnings=True, *args, **kwargs
):
    """Test calculations with differnet kind of inputs for multiple molecules

    Note: try to keep the same wavelength ranges for each of the multi-molecule
    tests, so that databases are only downloaded once, and cached!"""

    # Give molecule:
    s = calc_spectrum(
        wavelength_min=4165,
        wavelength_max=5000,
        Tgas=1000,
        path_length=0.1,
        molecule=["CO2", "CO"],
        mole_fraction=1,
        isotope={"CO2": "1,2", "CO": "1,2,3"},
        verbose=verbose,
    )
    assert set(s.conditions["molecule"]) == set(["CO2", "CO"])

    # Give isotope only
    s = calc_spectrum(
        wavelength_min=4165,
        wavelength_max=5000,
        Tgas=1000,
        path_length=0.1,
        isotope={"CO2": "1,2", "CO": "1,2,3"},
        verbose=verbose,
    )
    assert set(s.conditions["molecule"]) == set(["CO2", "CO"])

    # Give mole fractions only
    s = calc_spectrum(
        wavelength_min=4165,
        wavelength_max=5000,
        Tgas=1000,
        path_length=0.1,
        mole_fraction={"CO2": 0.2, "CO": 0.8},
        isotope="1,2",
        verbose=verbose,
    )
    assert set(s.conditions["molecule"]) == set(["CO2", "CO"])

    return True


# @pytest.mark.needs_config_file
# @pytest.mark.needs_db_HITEMP_CO2_DUNHAM
@pytest.mark.needs_connection
def test_calc_spectrum_multiple_molecules_inputerror(
    verbose=True, plot=True, warnings=True, *args, **kwargs
):
    """Test calculations with multiple molecules

    Note: try to keep the same wavelength ranges for each of the multi-molecule
    tests, so that databases are only downloaded once, and cached!"""

    # Contradictory:
    with pytest.raises(ValueError):
        calc_spectrum(
            wavelength_min=4165,
            wavelength_max=5000,
            Tgas=1000,
            path_length=0.1,
            molecule=["CO2"],  # contradictory
            mole_fraction=1,
            isotope={"CO2": "1,2", "CO": "1,2,3"},
            verbose=verbose,
        )

    # Partial:
    with pytest.raises(ValueError):
        calc_spectrum(
            wavelength_min=4165,
            wavelength_max=5000,
            Tgas=1000,
            path_length=0.1,
            molecule=["CO2", "CO"],  # contradictory
            mole_fraction=1,
            isotope={"CO2": "1,2"},  # unclear for CO
            verbose=verbose,
        )

    return True


def _run_testcases(plot=True, verbose=True, warnings=True, *args, **kwargs):

    # Test sPlanck and conversion functions
    test_sPlanck_conversions()

    # Test calc_spectrum function
    test_calc_spectrum()

    # Test calc_spectrum with overpopulation
    test_calc_spectrum_overpopulations(
        verbose=verbose, plot=plot, warnings=warnings, *args, **kwargs
    )

    # Compare all calc methods
    #    test_all_calc_methods_CO2(
    #        verbose=verbose, plot=plot, warnings=warnings, *args, **kwargs
    #    )
    test_all_calc_methods_CO2pcN(
        verbose=verbose, plot=plot, warnings=warnings, *args, **kwargs
    )

    # Compare same spectrum with two calculation methods
    test_eq_vs_noneq_isotope(
        verbose=verbose, plot=plot, warnings=warnings, *args, **kwargs
    )

    # Run test for multiple molecules
    test_calc_spectrum_multiple_molecules()
    test_calc_spectrum_multiple_molecules_otherinputs()
    test_calc_spectrum_multiple_molecules_inputerror()

    return True


def check_wavelength_range(verbose=True, warnings=True, *args, **kwargs):
    """Check that input wavelength is correctly taken into account.
    See https://github.com/radis/radis/issues/214
    """
    if verbose:
        printm("Testing calc_spectrum wavelength range")

    wstep = 0.01

    s = calc_spectrum(
        wavelength_min=4348,  # nm
        wavelength_max=5000,
        molecule="CO",
        isotope="1,2,3",
        pressure=1.01325,  # bar
        Tvib=1700,  # K
        Trot=1700,  # K
        databank="HITRAN-CO-TEST",
        wstep=wstep,
    )
    w, I = s.get("radiance_noslit", wunit="nm", Iunit="mW/sr/cm2/nm")

    assert np.isclose(w.min(), 4348, atol=wstep)
    assert np.isclose(w.max(), 5000, atol=wstep)

    return True


# --------------------------
if __name__ == "__main__":

    printm("Testing calc.py: ", _run_testcases(verbose=True))<|MERGE_RESOLUTION|>--- conflicted
+++ resolved
@@ -118,11 +118,7 @@
         verbose=3,
         optimization="simple",
         broadening_method="fft",
-<<<<<<< HEAD
-        neighbour_lines=10,
-=======
         neighbour_lines=5,  # previously: broadening_max_width [FWHM] = 10
->>>>>>> 4c3afe0f
         warnings={
             "MissingSelfBroadeningWarning": "ignore",
             "NegativeEnergiesWarning": "ignore",
@@ -282,11 +278,7 @@
         verbose=verbose,
         optimization="simple",
         broadening_method="fft",  # For this particular test case
-<<<<<<< HEAD
-        neighbour_lines=10,  # For this particular test case
-=======
         neighbour_lines=5,  # previously: broadening_max_width [FWHM] = 10
->>>>>>> 4c3afe0f
         warnings={
             "MissingSelfBroadeningWarning": "ignore",
             "NegativeEnergiesWarning": "ignore",
@@ -486,11 +478,7 @@
     sf = SpectrumFactory(
         wavenum_min=2284,
         wavenum_max=2285,
-<<<<<<< HEAD
-        truncation=5,  # TODO @EP: crashes with 0.3?
-=======
         truncation=2.5,  # TODO @EP: crashes with 0.15?
->>>>>>> 4c3afe0f
         mole_fraction=1,
         path_length=0.025,
         cutoff=1e-25,
