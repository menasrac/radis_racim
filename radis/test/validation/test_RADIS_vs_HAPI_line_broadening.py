--- conflicted
+++ resolved
@@ -61,12 +61,7 @@
     dnu = 0.0001
     wmin = nm2cm(4372.69 + 0.2)  # cm-1
     wmax = nm2cm(4372.69 - 0.2)  # cm-1
-<<<<<<< HEAD
-    #    broadening_max_width = 6  # cm-1
-    truncation = 0.5  # cm-1
-=======
     truncation = 0.25  # cm-1
->>>>>>> 4c3afe0f
     neighbour_lines = 0.5  # cm-1
 
     # %% HITRAN calculation
@@ -88,13 +83,8 @@
                     molecule,
                     mol_id,
                     iso,
-<<<<<<< HEAD
-                    wmin - neighbour_lines / 2,
-                    wmax + neighbour_lines / 2,
-=======
                     wmin - neighbour_lines,
                     wmax + neighbour_lines,
->>>>>>> 4c3afe0f
                 )
                 # HAPI doesnt correct for side effects
 
