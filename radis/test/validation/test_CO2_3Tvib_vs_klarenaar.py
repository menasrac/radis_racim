--- conflicted
+++ resolved
@@ -81,11 +81,7 @@
         path_length=10,  # cm-1
         # warning! 10% in mass fraction -> less in mole fraction
         mole_fraction=0.1 * 28.97 / 44.07,
-<<<<<<< HEAD
-        truncation=1,  # cm-1
-=======
         truncation=0.5,  # cm-1
->>>>>>> 4c3afe0f
         medium="vacuum",
         export_populations="vib",
     )
