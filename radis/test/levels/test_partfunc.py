# -*- coding: utf-8 -*-
"""
Created on Mon Nov 20 10:16:13 2017

@author: erwan

Examples
--------

Run all tests::

    pytest       (in command line, in project folder)

Run only fast tests (i.e: tests that a 'fast' label)::

    pytest -m fast


-------------------------------------------------------------------------------

"""

import os
from os.path import basename, exists, getmtime

import numpy as np
import pytest
from numpy import exp

from radis import SpectrumFactory
from radis.db.molecules import Molecules
from radis.levels.partfunc import PartFunc_Dunham, PartFuncTIPS
from radis.levels.partfunc_cdsd import PartFuncCO2_CDSDcalc, PartFuncCO2_CDSDtab
from radis.misc.printer import printm
from radis.misc.warning import DeprecatedFileWarning
from radis.phys.constants import hc_k
from radis.test.utils import getTestFile, setup_test_line_databases

fig_prefix = basename(__file__) + ": "


# %% Test

# never add @pytest.mark.fast so we don't delete cached files for 'fast' tests
def test_delete_all_cached_energies(verbose=True, warnings=True, *args, **kwargs):
    """Doesnt really test anything, but cleans all cached energy levels"""

    for molecule, isotopes in Molecules.items():
        for isotope, states in isotopes.items():
            for state, ElecState in states.items():
                # Delete cache file for Dunham expansions
                energies = PartFunc_Dunham(ElecState, use_cached="return")
                cachefile = energies.cachefile
                if exists(cachefile):
                    os.remove(cachefile)
                    print(
                        (
                            "Cleaned cached energies for {0}".format(
                                ElecState.get_fullname()
                            )
                        )
                    )


@pytest.mark.fast
def test_cache_file_generation_and_update(verbose=True, *args, **kwargs):
    """Test that cache file process works correctly, using CO as an example.

    Expected behavior:

    - generated when 'regen'
    - updated when using 'True' but input parameters have changed
    - an error is raised when 'force' is used but input parameters have changed

    """
    # TODO: move it as a test of cache_files.py in RADIS

    S = Molecules["CO"][1]["X"]

    from os.path import exists, getmtime

    if verbose:
        printm("Testing behavior for Energy cache file with use_cached=")

    # Create a first cache file (or use existing one)
    db = PartFunc_Dunham(
        S, vmax=12, vmax_morse=48, Jmax=300, use_cached=True, verbose=verbose
    )

    # .. test file was created
    cachefile = db.cachefile
    assert exists(cachefile)
    last_modif = getmtime(cachefile)
    if verbose:
        printm("... True: energy cache file has been used/created (vmax=12)")

    # Force recalculating (using same inputs, but use_cached='regen')
    db = PartFunc_Dunham(
        S, vmax=12, vmax_morse=48, Jmax=300, use_cached="regen", verbose=verbose
    )

    # ... test that cache file was updated
    cachefile = db.cachefile
    assert getmtime(cachefile) > last_modif
    last_modif = getmtime(cachefile)
    if verbose:
        print("... 'regen': energy cache file has been created again (vmax=12)")

    # Recompute with different parameters

    # ... if using 'force', ensures that an error is raised
    with pytest.raises(DeprecatedFileWarning):  # DeprecatedFileError is expected
        db = PartFunc_Dunham(
            S, vmax=11, vmax_morse=48, Jmax=300, use_cached="force", verbose=verbose
        )
    if verbose:
        printm(
            "... 'force': an error was correctly triggered for new input parameters (vmax=11)"
        )

    # ... if using 'True', ensures that cache file is updated
    db = PartFunc_Dunham(
        S, vmax=11, vmax_morse=48, Jmax=300, use_cached=True, verbose=verbose
    )
    assert getmtime(cachefile) > last_modif
    if verbose:
        printm("... True: cache file was updated for new input parameters (vmax=11)")


@pytest.mark.needs_config_file
@pytest.mark.fast
@pytest.mark.needs_db_CDSD_HITEMP_PC
def test_CDSD_calc_vs_tab(verbose=True, warnings=True, *args, **kwargs):
    """Test 1: compare calculated PartFunc to the tabulated one"""

    from radis.misc.config import getDatabankEntries

    iso = 1
    database = "CDSD-HITEMP-PC"

    # Compare tab to hardcoded
    parfunc = getDatabankEntries(database)["parfunc"]
    Qf = PartFuncCO2_CDSDtab(iso, parfunc)
    assert np.isclose(Qf.at(300), 291.0447781984652, rtol=0.001)
    assert np.isclose(Qf.at(3000), 114689.88454184022, rtol=0.001)

    if verbose:
        printm("Tested CDSD tabulated is correct: OK")

    # Compare tab to calculated
    energies = getDatabankEntries(database)["levels"]
    levelsfmt = getDatabankEntries(database)["levelsfmt"]
    Qfc = PartFuncCO2_CDSDcalc(
        energies[iso], levelsfmt=levelsfmt, isotope=iso, use_cached=True
    )
    assert np.isclose(Qf.at(300), Qfc.at(300), rtol=0.001)
    assert np.isclose(Qf.at(3000), Qfc.at(3000), rtol=0.001)

    if verbose:
        printm("Tested CDSD Q_calc vs Q_tab give same output: OK")

    return True


@pytest.mark.needs_config_file
@pytest.mark.fast
def test_reduced_CDSD_calc_vs_tab(verbose=True, warnings=True, *args, **kwargs):
    """Test 1: compare calculated PartFunc to the tabulated one

    Version where we use the reduced set of CO2 levels (< 3000 cm-1)"""
    from radis.misc.config import getDatabankEntries

    iso = 1
    database = "HITEMP-CO2-HAMIL-TEST"

    # Compare tab to hardcoded
    parfunc = getDatabankEntries(database)["parfunc"]
    Qf = PartFuncCO2_CDSDtab(iso, parfunc)
    assert np.isclose(Qf.at(300), 291.0447781984652, rtol=0.001)
    assert np.isclose(Qf.at(3000), 114689.88454184022, rtol=0.001)

    if verbose:
        printm("Tested CDSD tabulated is correct: OK")

    # Compare tab to calculated
    energies = getDatabankEntries(database)["levels"]
    levelsfmt = getDatabankEntries(database)["levelsfmt"]
    Qfc = PartFuncCO2_CDSDcalc(
        energies[iso],
        levelsfmt=levelsfmt,
        isotope=iso,
        use_cached=True,
        verbose=verbose,
    )
    assert np.isclose(
        Qf.at(300), Qfc.at(300), rtol=0.01
    )  # reduced rtol to accommodate for the reduced set of levels in the test set
    # assert np.isclose(Qf.at(3000), Qfc.at(3000), rtol=0.001)  # of course doesnt work with the reduced set of levels in the test set

    if verbose:
        printm("Tested CDSD Q_calc vs Q_tab give same output: OK")


@pytest.mark.fast
def test_calculatedQ_match_HAPI_CO(
    vmax=11, jmax=300, plot=False, verbose=True, *args, **kwargs
):
    """Tested that Q ab_initio (Dunham) match HAPI for CO at different temperatures"""

    vmax = 11
    vmax_morse = 48
    jmax = 300
    iso = 1

    S = Molecules["CO"][iso]["X"]

    # Dont use cached: force recalculating
    db = PartFunc_Dunham(
        S, vmax=vmax, vmax_morse=vmax_morse, Jmax=jmax, use_cached=False
    )  # , ZPE=1081.584383)
    assert not db.use_cached

    #    if plot: db.plot_states()

    hapi = PartFuncTIPS(M=5, I=1)  # CO  # isotope

    us = []
    hap = []
    T = np.linspace(300, 3000)
    for Ti in T:
        us.append(db.at(Ti))
        hap.append(hapi.at(Ti))

    if plot:  # Make sure matplotlib is interactive so that test are not stuck in pytest
        import matplotlib.pyplot as plt

        plt.ion()

        plt.figure(fig_prefix + "Partition function Dunham vs Precomputed")
        plt.plot(T, us, "ok", label="NeQ")
        plt.plot(T, hap, "or", label="HAPI")
        plt.legend()
        plt.xlabel("Temperature (K)")
        plt.ylabel("Partition function")
        plt.title(
            "Ab-initio partition function calculations\n"
            + "(vmax:{0},jmax:{1})".format(vmax, jmax)
        )
        plt.tight_layout()

    # Compare Calculated  vs HAPI
    assert np.allclose(us, hap, rtol=0.02)

    if verbose:
        printm("Tested Q_CO ab_initio (Dunham) matches HAPI for 300 - 3000 K: OK")

    return True


@pytest.mark.fast
def test_calculatedQ_match_HAPI(plot=False, verbose=True, *args, **kwargs):
    """Tested that Q ab_initio (Dunham) match HAPI for different molecules
    and isotopes"""

    # molecule, isotope, temperature, absolute tolerance
    for molecule, iso, T, atol, rtol in [
        ("CO2", 1, 300, 0.9, 0.02),
        ("CO2", 1, 1000, 5.0, 0.02),
        ("CO2", 1, 3000, 2150, 0.02),
        ("CO2", 2, 300, 1.8, 0.02),
        ("CO2", 2, 1000, 25, 0.02),
        ("CO2", 2, 3000, 4962, 0.02),
        ("CO", 1, 300, 0.16, 0.02),
        ("CO", 1, 1000, 1.9, 0.02),
        ("CO", 1, 3000, 27, 0.02),
        ("CO", 2, 300, 0.31, 0.02),
        ("CO", 2, 1000, 4.1, 0.02),
        ("CO", 2, 3000, 56.9, 0.02),
        ("CO", 3, 300, 0.16, 0.02),
        ("CO", 3, 1000, 2.1, 0.02),
        ("CO", 3, 3000, 28.6, 0.02),
    ]:

        S = Molecules[molecule][iso]["X"]

        # Dont use cached: force recalculating
        db = PartFunc_Dunham(S)

        from radis.db.classes import get_molecule_identifier

        hapi = PartFuncTIPS(M=get_molecule_identifier(molecule), I=iso)

        Q_radis = db.at(T)
        Q_hapi = hapi.at(T)

        if verbose:
            print(
                "Q({0},iso={1},{2}K)\tRADIS: {3:.2f}\tHAPI={4:.2f}".format(
                    molecule, iso, T, Q_radis, Q_hapi
                )
            )

        try:
            assert np.isclose(Q_radis, Q_hapi, atol=atol)
            assert np.isclose(Q_radis, Q_hapi, atol=atol)
        except AssertionError:
            raise AssertionError(
                "Partition function for {0}, iso={1} ".format(molecule, iso)
                + "at {0}K doesnt match in RADIS ".format(T)
                + "({0:.4f}) and HAPI ({1:.4f})".format(Q_radis, Q_hapi)
            )

    if verbose:
        printm("Tested Q ab_initio (Dunham) matches HAPI: OK")

    return True


@pytest.mark.needs_config_file
@pytest.mark.fast
@pytest.mark.needs_db_CDSD_HITEMP_PC
def test_CDSD_calc_vs_ref(warnings=True, verbose=True, *args, **kwargs):
    """Test partition functions calculated with CDSD energy levels against
    hardcoded values"""

    from radis.misc.config import getDatabankEntries

    iso = 1

    energies = getDatabankEntries("CDSD-HITEMP-PC")["levels"]
    levelsfmt = getDatabankEntries("CDSD-HITEMP-PC")["levelsfmt"]
    Qf = PartFuncCO2_CDSDcalc(
        energy_levels=energies[iso],
        isotope=iso,
        use_cached=True,
        levelsfmt=levelsfmt,
    )
    assert np.isclose(Qf.at(300), 291.0447781984652, rtol=0.001)
    assert np.isclose(Qf.at(3000), 114689.88454184022, rtol=0.001)
    assert np.isclose(Qf.at_noneq(300, 300), 291.0447781984652, rtol=0.001)
    assert np.isclose(Qf.at_noneq(3000, 3000), 114689.88454184022, rtol=0.001)
    assert np.isclose(
        Qf.at_noneq(3000, 3000, overpopulation={"(0,1)": 3}, returnQvibQrot=True)[0],
        120053.34252537244,
        rtol=0.001,
    )

    if verbose:
        printm("Tested Q_CDSD values are correct : OK")


@pytest.mark.fast
def test_reduced_CDSD_calc_noneq(verbose=True, warnings=True, *args, **kwargs):
    """Compare calculated partition function at equilibrium and nonequilibrium
    using the CDSD-format

    Examples
    --------

        assert Qfc.at(300) != Qfc.at_noneq_3Tvib((300, 300, 300), 300)

    After redefining Evib so that Evib + Erot = E:

        assert np.isclose(Qfc.at(300), Qfc.at_noneq(300, 300), rtol=0.001)
        assert np.isclose(Qfc.at(300), Qfc.at_noneq_3Tvib((300, 300, 300), 300), rtol=0.001)
    """

    from radis.misc.config import getDatabankEntries
    from radis.test.utils import define_Evib_as_sum_of_Evibi

    iso = 1
    database = "HITEMP-CO2-HAMIL-TEST"

    # Compare tab to calculated
    energies = getDatabankEntries(database)["levels"]
    levelsfmt = getDatabankEntries(database)["levelsfmt"]
    Qfc = PartFuncCO2_CDSDcalc(
        energies[iso],
        levelsfmt=levelsfmt,
        isotope=iso,
        use_cached=True,
        verbose=verbose,
    )

    # Note that partition functions are not equal because some of the energy
    # goes in coupling terms in the Hamiltonian formulation
    assert Qfc.at(300) != Qfc.at_noneq_3Tvib((300, 300, 300), 300)

    # Below we redefine Evib so that Evib + Erot = E
    define_Evib_as_sum_of_Evibi(Qfc.df)

    # New Test:
    assert np.isclose(Qfc.at(300), Qfc.at_noneq(300, 300), rtol=0.001)
    assert np.isclose(Qfc.at(300), Qfc.at_noneq_3Tvib((300, 300, 300), 300), rtol=0.001)


# @pytest.mark.fast   # (very fast only once the cached database has been generated, else decently fast)
def test_recompute_Q_from_QvibQrot_Dunham_Evib3_Evib12Erot(
    verbose=True, warnings=True, *args, **kwargs
):
    """Calculate vibrational and rotational partition functions:

    - with Dunham expansions. Evib, Erot = (Evib3, Evib1+Evib2+Erot)
    - under nonequilibrium

    Calculate total rovibrational partition function, and compare

    Test if partition function can be recomputed correctly from vibrational
    populations and rotational partition function (note that we are in a coupled
    case so partition function is not simply the product of Qvib, Qrot)
    """

    iso = 1
    Tvib = 1500
    Trot = 300

    S = Molecules["CO2"][iso]["X"]

    Qf = PartFunc_Dunham(
        S,
        use_cached=True,
        group_energy_modes_in_2T_model={"CO2": (["Evib3"], ["Evib1", "Evib2", "Erot"])},
    )

    Q = Qf.at_noneq(Tvib, Trot)
    _, Qvib, dfQrot = Qf.at_noneq(Tvib, Trot, returnQvibQrot=True)
    if verbose:
        printm("Q", Q)
    if verbose:
        printm("Qvib", Qvib)

    # 1) Test Q vs Q recomputed from Qrot, Qvib

    # Recompute Qtot
    df = dfQrot
    Q2 = ((df.gvib * exp(-df.Evib * hc_k / Tvib)) * df.Qrot).sum()
    # Todo: non Boltzmann case

    assert np.isclose(Q, Q2)

    if verbose:
        printm("Tested Q vs recomputed from (Qvib, Qrot) are the same: OK")

    return True


# @pytest.mark.fast   # (very fast only once the cached database has been generated, else decently fast)
def test_recompute_Q_from_QvibQrot_Dunham_Evib123_Erot(
    verbose=True, warnings=True, *args, **kwargs
):
    """Calculate vibrational and rotational partition functions:

    - with Dunham expansions. Evib, Erot = (Evib1+Evib2+Evib3, Erot)
    - under nonequilibrium

    Calculate total rovibrational partition function, and compare

    Test if partition function can be recomputed correctly from vibrational
    populations and rotational partition function (note that we are in a coupled
    case so partition function is not simply the product of Qvib, Qrot)
    """

    iso = 1
    Tvib = 1500
    Trot = 300

    S = Molecules["CO2"][iso]["X"]

    Qf = PartFunc_Dunham(
        S,
        use_cached=True,
        group_energy_modes_in_2T_model={"CO2": (["Evib1", "Evib2", "Evib3"], ["Erot"])},
    )

    Q = Qf.at_noneq(Tvib, Trot)
    _, Qvib, dfQrot = Qf.at_noneq(Tvib, Trot, returnQvibQrot=True)
    if verbose:
        printm("Q", Q)
    if verbose:
        printm("Qvib", Qvib)

    # 1) Test Q vs Q recomputed from Qrot, Qvib

    # Recompute Qtot
    df = dfQrot
    Q2 = ((df.gvib * exp(-df.Evib * hc_k / Tvib)) * df.Qrot).sum()
    # Todo: non Boltzmann case

    assert np.isclose(Q, Q2)

    if verbose:
        printm("Tested Q vs recomputed from (Qvib, Qrot) are the same: OK")

    return True


# @pytest.mark.needs_config_file
# @pytest.mark.fast
# @pytest.mark.needs_db_CDSD_HITEMP
# def test_recompute_Q_from_QvibQrot_CDSD_PCN(verbose=True, warnings=True, *args, **kwargs):
#    '''
#    Calculate vibrational and rotational partition functions:
#
#    - in CDSD with (p,c,N) convention for vibrational levels
#    - under nonequilibrium
#
#    Calculate total rovibrational partition function, and compare
#
#    Test if partition function can be recomputed correctly from vibrational
#    populations and rotational partition function (note that we are in a coupled
#    case so partition function is not simply the product of Qvib, Qrot)
#    '''
#
#    from radis.misc.config import getDatabankEntries
#
#    iso = 1
#
#    try:
#        energies = getDatabankEntries('CDSD-HITEMP-PCN')['levels']
#        levelsfmt = getDatabankEntries('CDSD-HITEMP-PCN')['levelsfmt']
#
#        Tvib = 1500
#        Trot = 300
#
#        Qf = PartFuncCO2_CDSDcalc(energies[iso],
#                                  isotope=iso,
#                                  use_cached=True,
#                                  levelsfmt=levelsfmt)
#        Q = Qf.at_noneq(Tvib, Trot)
#        _, Qvib, dfQrot = Qf.at_noneq(Tvib, Trot, returnQvibQrot=True)
#        if verbose:
#            printm('Q', Q)
#        if verbose:
#            printm('Qvib', Qvib)
#
#        # 1) Test Q vs Q recomputed from Qrot, Qvib
#
#        # Recompute Qtot
#        df = dfQrot
#        Q2 = ((df.gvib*exp(-df.Evib*hc_k/Tvib))*df.Qrot).sum()
#        # Todo: non Boltzmann case
#
#        assert np.isclose(Q, Q2)
#
#        if verbose:
#            printm('Tested Q vs recomputed from (Qvib, Qrot) are the same: OK')
#
#        return True
#
#    except DatabankNotFound as err:
#        assert IgnoreMissingDatabase(err, __file__, warnings)


@pytest.mark.needs_config_file
@pytest.mark.fast
@pytest.mark.needs_db_CDSD_HITEMP
def test_recompute_Q_from_QvibQrot_CDSD_PC(
    verbose=True, warnings=True, *args, **kwargs
):
    """
    Calculate vibrational and rotational partition functions:

    - in CDSD with (p,c) convention for vibrational levels
    - under nonequilibrium

    Recompute total partition function, and compare

    Test if partition function can be recomputed correctly from vibrational
    populations and rotational partition function (note that we are in a coupled
    case so partition function is not simply the product of Qvib, Qrot)
    """

    from radis.misc.config import getDatabankEntries

    iso = 1

    energies = getDatabankEntries("CDSD-HITEMP-PC")["levels"]
    levelsfmt = getDatabankEntries("CDSD-HITEMP-PC")["levelsfmt"]

    Tvib = 1500
    Trot = 300

    Qf = PartFuncCO2_CDSDcalc(
        energies[iso], isotope=iso, use_cached=True, levelsfmt=levelsfmt
    )
    Q = Qf.at_noneq(Tvib, Trot)
    _, Qvib, dfQrot = Qf.at_noneq(Tvib, Trot, returnQvibQrot=True)
    if verbose:
        printm("Q", Q)
    if verbose:
        printm("Qvib", Qvib)

    # 1) Test Q vs Q recomputed from Qrot, Qvib

    # Recompute Qtot
    df = dfQrot
    Q2 = ((df.gvib * exp(-df.Evib * hc_k / Tvib)) * df.Qrot).sum()
    # Todo: non Boltzmann case

    assert np.isclose(Q, Q2)

    if verbose:
        printm("Tested Q vs recomputed from (Qvib, Qrot) are the same: OK")

    return True


# @pytest.mark.fast            # (fast only once the cached database has been generated)


def test_Q_1Tvib_vs_Q_3Tvib(T=1500, verbose=True, warnings=True, *args, **kwargs):
    """Test if partition function calculated in 1-Tvib mode returns the same
    result as partition function calculated in 3-Tvib mode
    """

    b = True

    # input
    M = "CO2"
    I = 1  # isotope
    S = Molecules[M][I]["X"]

    Qf = PartFunc_Dunham(S, use_cached=True)
    df = Qf.df

    # First make sure energies match
    if not (df.Evib == df.Evib1 + df.Evib2 + df.Evib3).all():
        b *= False
        if warnings:
            printm("WARNING in test_Q_1Tvib_vs_Q_3Tvib: Evib != Evib1 + Evib2 + Evib3")

    # Then calculate Q vs Q3T
    Q = Qf.at_noneq(T, T)
    if verbose:
        printm("Q", Q)

    Q3T = Qf.at_noneq_3Tvib((T, T, T), T)
    if verbose:
        printm("Q3T", Q3T)

    assert np.isclose(Q, Q3T)
    if verbose:
        printm("Tested Q in 1-Tvib vs Q in 3-Tvib modes (T={0:.0f}K): OK".format(T))

    return True


@pytest.mark.fast
def test_Morse_Potential_effect_CO(
    T=3000, rtol=1e-4, verbose=True, warnings=True, *args, **kwargs
):
    """Quantify effect of calculating upper levels near dissociation limit
    with Morse Potential

    Returns True if difference is less than rtol
    """

    vmax = 11
    vmax_morse = 48
    jmax = 300
    iso = 1
    S = Molecules["CO"][iso]["X"]

    # TODO: remove vmax, vmax_morse from Dunham method. Only use the one in ElecState
    db = PartFunc_Dunham(S, vmax=vmax, vmax_morse=0, Jmax=jmax, use_cached=False)
    Q_nomorse = db.at(T)

    db = PartFunc_Dunham(
        S, vmax=vmax, vmax_morse=vmax_morse, Jmax=jmax, use_cached=False
    )
    Q_morse = db.at(T)

    if verbose:
        printm("Morse vs no Morse potential (T={0}K)".format(T))
        printm("Q_morse: {0:.3f}".format(Q_morse))
        printm("Q_nomorse: {0:.3f}".format(Q_nomorse))
        printm("Difference: {0:.4f}%".format(abs(Q_nomorse - Q_morse) / Q_morse * 100))

    assert abs(Q_nomorse - Q_morse) / Q_morse < rtol


def test_levels_regeneration(verbose=True, warnings=True, *args, **kwargs):
    """Test that we regenerate levels file automatically if manually changed

    see https://github.com/radis/radis/issues/90

    """

    # from warnings import catch_warnings, filterwarnings
    def run_example():

        from radis.test.utils import (
            define_Evib_as_sum_of_Evibi,
            discard_lines_with_na_levels,
        )

        setup_test_line_databases(
            verbose=True
        )  # add HITEMP-CO2-HAMIL-TEST in ~/radis.json if not there

        sf = SpectrumFactory(
            wavenum_min=2283.7,
            wavenum_max=2285.1,
            wstep=0.001,
            cutoff=1e-30,
            path_length=0.1,
            mole_fraction=400e-6,
            isotope=[1],
            verbose=2,
        )
        sf.warnings["MissingSelfBroadeningWarning"] = "ignore"
        sf.load_databank(
            "HITEMP-CO2-HAMIL-TEST",
            load_energies=True,  # Loading Energy Database
            db_use_cached=True,  # important to test Cache file here
        )

        # Now generate vibrational energies for a 2-T model
        levels = sf.parsum_calc["CO2"][1]["X"].df
        define_Evib_as_sum_of_Evibi(levels)
        discard_lines_with_na_levels(sf)

        # Calculate populations using the non-equilibrium module:
        # This will crash the first time because the Levels Database is just a fragment and does not include all levels.
        try:
            sf.non_eq_spectrum(300, 300)
        except AssertionError:  # expected
            sf.df0.dropna(inplace=True)

        s = sf.non_eq_spectrum(300, 300)
        s.plot()

    # run calculation (SpectrumFactory)
    run_example()
    # get the time when .levels file was last modified
    levels_last_modification = getmtime(
        getTestFile(r"co2_cdsd_hamiltonian_fragment.levels")
    )
    # get the time when .levels.h5 file was last modified
    cache_last_modification = getmtime(
        getTestFile(r"co2_cdsd_hamiltonian_fragment.levels.h5")
    )

    # change the time when .levels file was last modified
    stinfo = os.stat(getTestFile(r"co2_cdsd_hamiltonian_fragment.levels"))
    access_time = stinfo.st_atime
    os.utime(
        getTestFile(r"co2_cdsd_hamiltonian_fragment.levels"),
        (levels_last_modification + 1, access_time + 1),
    )

    # check if the change was successful
    levels_last_modification_again = getmtime(
        getTestFile(r"co2_cdsd_hamiltonian_fragment.levels")
    )

    assert levels_last_modification_again > levels_last_modification

    # run calculations once again to see if the .levels.h5 (cache file) is regenerated
    run_example()

    cache_last_modification_again = getmtime(
        getTestFile(r"co2_cdsd_hamiltonian_fragment.levels.h5")
    )
    assert cache_last_modification_again > cache_last_modification


def test_tabulated_partition_functions(
    verbose=True, plot=True, rtol=1e-2, *args, **kwargs
):
    """Test just-in-time tabulated partition return the same results as
    full summation within 0.5%  (adjust value with ``rtol``)

    We compute up to 10,000 K (beyond the validity range of most spectroscopic
    parameters)

    Run with verbose=True to check the accuracy and calibrate the
    :py:attr:`radis.levels.partfunc.RovibParFuncCalculator.N_bins_scaling` function"""

    from radis.db.molecules import CO2_X_626
    from radis.levels.partfunc import PartFunc_Dunham, PartFuncHAPI

    Z_sum = PartFunc_Dunham(CO2_X_626, mode="full summation")
    Z_tab = PartFunc_Dunham(
        CO2_X_626, mode="tabulation", verbose=3 if verbose else False
    )

    # For reference, start by comparing full-summation partition functions with TIPS tabulated partition functions
    Z_tips = PartFuncHAPI(M=2, I=1)  # CO  # isotope
    for T in [296, 3000, 5000]:
        z1 = Z_sum.at(T)
        z2 = Z_tips.at(T)
        accuracy = max(z1, z2) / min(z1, z2) - 1
        # accuracy_dict[
        if verbose:
            print(
                "full-sum & TIPS tabulated partition function of CO2 at {0}K close within {1:.2%}".format(
                    T, accuracy
                )
            )
        assert (
            accuracy < 4 * rtol
        )  # doesnt make sense to be extremely accurate in our tabulation if the full-summation doesnt match TIPS anyway

    # accuracy_dict = {1:[], 2:[], 3:[]}  # accuracy as a function of number of temperatures (helps how to scale N_bins)

    def compare_partition_functions(Z1, Z2, *T):
        z1 = Z1(*T)
        z2 = Z2(*T)
        # accuracy_dict[
        if verbose:
            accuracy = max(z1, z2) / min(z1, z2) - 1
            print(
                "full-sum & jit-tabulated partition function of CO2 at {0}K close within {1:.2%}".format(
                    T, accuracy
                )
            )
        assert np.isclose(z1, z2, rtol=rtol)

    # Equilibrium (same < 0.2%)
    compare_partition_functions(Z_sum.at, Z_tab.at, 296)
    compare_partition_functions(Z_sum.at, Z_tab.at, 3000)
    compare_partition_functions(Z_sum.at, Z_tab.at, 5000)
    compare_partition_functions(Z_sum.at, Z_tab.at, 10000)

    # Nonequilibrium (same << 0.1%)

    #  ... Compare with Partition function computed from PartFunc_Dunham
    compare_partition_functions(Z_sum.at_noneq, Z_tab.at_noneq, 296, 296)
    compare_partition_functions(Z_sum.at_noneq, Z_tab.at_noneq, 1000, 300)
    compare_partition_functions(Z_sum.at_noneq, Z_tab.at_noneq, 1000, 3000)
    compare_partition_functions(Z_sum.at_noneq, Z_tab.at_noneq, 3000, 3000)
    compare_partition_functions(Z_sum.at_noneq, Z_tab.at_noneq, 5000, 5000)
    compare_partition_functions(Z_sum.at_noneq, Z_tab.at_noneq, 10000, 10000)

    # Nonequilibrium 3 Tvib (same << 0.1%)

    #  ... Compare with Partition function computed from PartFunc_Dunham
    compare_partition_functions(
        Z_sum.at_noneq_3Tvib, Z_tab.at_noneq_3Tvib, (296, 296, 296), 296
    )
    compare_partition_functions(
        Z_sum.at_noneq_3Tvib, Z_tab.at_noneq_3Tvib, (1000, 1000, 2000), 300
    )
    compare_partition_functions(
        Z_sum.at_noneq_3Tvib, Z_tab.at_noneq_3Tvib, (1000, 1000, 3500), 3000
    )
    compare_partition_functions(
        Z_sum.at_noneq_3Tvib, Z_tab.at_noneq_3Tvib, (3000, 3000, 3000), 3000
    )
    compare_partition_functions(
        Z_sum.at_noneq_3Tvib, Z_tab.at_noneq_3Tvib, (5000, 5000, 5000), 5000
    )
    compare_partition_functions(
        Z_sum.at_noneq_3Tvib, Z_tab.at_noneq_3Tvib, (10000, 10000, 10000), 10000
    )

    # ... change Grid :
    if plot:  # Make sure matplotlib is interactive so that test are not stuck in pytest
        import matplotlib.pyplot as plt

        plt.ion()

        Tvib = 3000
        Trot_arr = np.linspace(300, 3000, 10)
        plt.figure()
        plt.plot(Trot_arr, [Z_sum.at_noneq(Tvib, T) for T in Trot_arr])
        for N_bins in [10, 100, 1000]:
            Z_tab.N_bins == N_bins
            plt.plot(
                Trot_arr,
                [Z_tab.at_noneq(Tvib, T) for T in Trot_arr],
                "--",
                label=N_bins,
            )
        plt.legend()


def test_parsum_mode_in_factory(verbose=True, plot=True, *args, **kwargs):
    """Test Partition function modes in SpectrumFactory

    using :py:meth:`~radis.spectrum.spectrum.Spectrum.print_perf_profile`

    ::
        # sf.params.parsum_mode = 'full summation'   # default

        full summation profiler :
            spectrum_calculation      0.197s ████████████████
                check_line_databank             0.002s
                check_non_eq_param              0.000s
                reinitialize                    0.006s
                    copy_database                   0.003s
                    memory_usage_warning            0.003s
                    reset_population                0.000s
                calc_noneq_population           0.119s █████████
                    part_function                   0.020s █
                    population                      0.099s ████████
                scaled_non_eq_linestrength      0.002s
                    map_part_func                   0.000s
                    corrected_population_se         0.002s
                calc_emission_integral          0.012s
                calc_lineshift                  0.000s
                calc_hwhm                       0.013s █
                generate_wavenumber_arrays      0.000s
                calc_line_broadening            0.040s ███
                    precompute_DLM_lineshapes       0.002s
                    DLM_Initialized_vectors         0.000s
                    DLM_closest_matching_line       0.000s
                    DLM_Distribute_lines            0.001s
                    DLM_convolve                    0.037s ██
                calc_other_spectral_quan        0.004s
                generate_spectrum_obj           0.000s

    ::
        # sf.params.parsum_mode = 'tabulation'

        tabulation profiler :
            spectrum_calculation      0.104s ████████████████
                check_line_databank             0.002s
                check_non_eq_param              0.001s
                reinitialize                    0.004s
                    copy_database                   0.001s
                    memory_usage_warning            0.003s
                    reset_population                0.000s
                calc_noneq_population           0.026s ███
                    part_function                   0.019s ██
                    population                      0.007s █
                scaled_non_eq_linestrength      0.003s
                    map_part_func                   0.000s
                    corrected_population_se         0.003s
                calc_emission_integral          0.010s █
                calc_lineshift                  0.001s
                calc_hwhm                       0.017s ██
                generate_wavenumber_arrays      0.001s
                calc_line_broadening            0.035s █████
                    precompute_DLM_lineshapes       0.001s
                    DLM_Initialized_vectors         0.000s
                    DLM_closest_matching_line       0.001s
                    DLM_Distribute_lines            0.000s
                    DLM_convolve                    0.032s ████
                    others                          0.001s
                calc_other_spectral_quan        0.003s
                generate_spectrum_obj           0.000s
                others                          0.002s

    So calculation of populations is ~5x faster and the spectrum calculation itself
    is 2x faster.

    """
    from radis import SpectrumFactory

    wmin, wmax = 2284, 2285
    sf = SpectrumFactory(
        wavenum_min=wmin,
        wavenum_max=wmax,
        molecule="CO2",
        isotope="1",
<<<<<<< HEAD
        truncation=5,  # cm-1
=======
        truncation=2.5,  # cm-1
>>>>>>> 4c3afe0f
        medium="air",
        path_length=10.32,  # cm
        wstep=0.001,
        verbose=0,
    )
    conditions = {
        "mole_fraction": 0.2,
        "pressure": 1,
        "Ttrans": 2000,
        "Trot": 2100,
        "Tvib": 1500,
    }

    # ... initialize tests :
    sf.params.parsum_mode = "full summation"  # default
    sf.load_databank("HITEMP-CO2-TEST")
    sf._add_bands()
    _ = sf.non_eq_spectrum(**conditions)  # initialize energies, etc.
    # ... compare:
    s_HITEMP = sf.non_eq_spectrum(**conditions, name=sf.params.parsum_mode)
    s_HITEMP.print_perf_profile()

    # Now, again with tabulation:
    # ... init :
    sf.params.parsum_mode = "tabulation"
    sf.load_databank("HITEMP-CO2-TEST")
    sf._add_bands()
    _ = sf.non_eq_spectrum(**conditions)  # initialize energies, first tabulation
    # ... compare:
    s_HITEMP2 = sf.non_eq_spectrum(**conditions, name=sf.params.parsum_mode)
    s_HITEMP2.print_perf_profile()

    if plot:
        import matplotlib.pyplot as plt

        plt.ion()
        from radis import plot_diff

        plot_diff(s_HITEMP2, s_HITEMP, method="ratio")

    from radis import get_residual

    assert get_residual(s_HITEMP, s_HITEMP2, "abscoeff") < 6e-5


def _run_testcases(verbose=True, warnings=True, *args, **kwargs):

    # Test 0: delete all cached energies
    test_delete_all_cached_energies(verbose=verbose, warnings=warnings)

    # Test 1: test cache mechanism
    test_cache_file_generation_and_update(verbose=verbose, warnings=warnings)

    # Test 2: compare calculated PartFunc for CO to HAPI
    test_calculatedQ_match_HAPI_CO()
    # Test 2b: compare for many molecules and isotopes
    test_calculatedQ_match_HAPI()

    # Test 3: compare calculated PartFunc to the tabulated one with CDSD
    # Test 4: compare calculated PartFunc to harcoded references
    test_CDSD_calc_vs_tab(verbose=verbose, warnings=warnings)
    test_CDSD_calc_vs_ref(warnings=warnings)
    test_reduced_CDSD_calc_vs_tab(verbose=verbose, warnings=warnings)
    test_reduced_CDSD_calc_noneq(verbose=verbose, warnings=warnings)

    # Test 5a, 5b: recompute Q from QvibQrot
    test_recompute_Q_from_QvibQrot_Dunham_Evib123_Erot(
        verbose=verbose, warnings=warnings
    )
    test_recompute_Q_from_QvibQrot_Dunham_Evib3_Evib12Erot(
        verbose=verbose, warnings=warnings
    )
    test_recompute_Q_from_QvibQrot_CDSD_PC(verbose=verbose, warnings=warnings)
    # test_recompute_Q_from_QvibQrot_CDSD_PCN(verbose=verbose, warnings=warnings)  # ignore in released version

    # Test 6:
    test_Q_1Tvib_vs_Q_3Tvib(verbose=verbose, warnings=warnings)

    # Test 7:
    test_Morse_Potential_effect_CO(verbose=verbose, warnings=warnings)

    # Test 8: Regenerates levels file if it's manually changed
    test_levels_regeneration(verbose=verbose, warnings=True, *args, **kwargs)

    # Test 9 : tabulation
    test_tabulated_partition_functions(verbose=verbose, *args, **kwargs)
    test_parsum_mode_in_factory(verbose=verbose, *args, **kwargs)

    return True


if __name__ == "__main__":
    printm("Testing parfunc: {0}".format(_run_testcases()))

    # test_tabulated_partition_functions()
    # test_parsum_mode_in_factory()
#    test_CDSD_calc_vs_tab(verbose=verbose, warnings=warnings)
#    test_recompute_Q_from_QvibQrot_CDSD_PC(verbose=verbose, warnings=warnings)
#    test_recompute_Q_from_QvibQrot_CDSD_PCN(verbose=verbose, warnings=warnings)<|MERGE_RESOLUTION|>--- conflicted
+++ resolved
@@ -955,11 +955,7 @@
         wavenum_max=wmax,
         molecule="CO2",
         isotope="1",
-<<<<<<< HEAD
-        truncation=5,  # cm-1
-=======
         truncation=2.5,  # cm-1
->>>>>>> 4c3afe0f
         medium="air",
         path_length=10.32,  # cm
         wstep=0.001,
