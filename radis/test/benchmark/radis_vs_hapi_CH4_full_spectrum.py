--- conflicted
+++ resolved
@@ -54,11 +54,7 @@
         verbose=2,
         wstep=dnu,  # depends on HAPI benchmark.
         cutoff=1e-23,
-<<<<<<< HEAD
-        truncation=5.73,  # Corresponds to WavenumberWingHW/HWHM=50 in HAPI
-=======
         truncation=2.865,  # Corresponds to WavenumberWingHW/HWHM=50 in HAPI
->>>>>>> 4c3afe0f
         molecule=molecule,
         optimization=None,
     )
