--- conflicted
+++ resolved
@@ -2446,15 +2446,11 @@
         # %%
 
         #  Derive populations
-<<<<<<< HEAD
         if not self.misc.export_rovib_fraction:
-=======
-        if self.misc.parsum_mode == 'tabulation':
             if overpopulation != {}:
                 raise NotImplementedError(
                     "Overpopulation not implemented in multi-Tvib mode"
                 )
->>>>>>> eec394c5
             # ... vibrational distribution
             if vib_distribution == "boltzmann":
                 df["nu_vib_x_Qvib"] = df.gvibu * exp(-hc_k * df.Evibu / Tvib)
