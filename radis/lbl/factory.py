--- conflicted
+++ resolved
@@ -267,14 +267,6 @@
         size. If ``None``, all lines are processed directly. Usually faster but
         can create memory problems. Default ``None``
 
-<<<<<<< HEAD
-        .. note::
-            in version 0.9.20 this parameter is temporarily used to accept the ``'DLM'``
-            argument: in this case, the DLM optimization for lineshape calculation
-            is used. Broadening method is automatically set to ``'fft'``.
-            See :py:attr:`~radis.lbl.broadening.BroadenFactory._broadening_method`.
-
-=======
     optimization : ``"simple"``, ``"min-RMS"``, ``None``
         If either ``"simple"`` or ``"min-RMS"`` DLM optimization for lineshape calculation is used: 
         - ``"min-RMS"`` : weights optimized by analytical minimization of the RMS-error (See: [DLM_article]_) 
@@ -305,7 +297,6 @@
         By default, use ``"fft"`` for any ``optimization``, and ``"voigt"`` if 
         optimization is ``None`` .
     
->>>>>>> 69fabc2b
     warnings: bool, or one of ``['warn', 'error', 'ignore']``, dict
         If one of ``['warn', 'error', 'ignore']``, set the default behaviour
         for all warnings. Can also be a dictionary to set specific warnings only.
@@ -371,9 +362,6 @@
     :meth:`~radis.lbl.loader.DatabankLoader.init_database`,
     :meth:`~radis.lbl.bands.BandFactory.eq_bands`,
     :meth:`~radis.lbl.bands.BandFactory.non_eq_bands`
-<<<<<<< HEAD
-
-=======
     
     Inputs and parameters can be accessed a posteriori with :
         
@@ -381,7 +369,6 @@
     :py:attr:`~radis.lbl.loader.DatabankLoader.params` : computational parameters
     :py:attr:`~radis.lbl.loader.DatabankLoader.misc` : miscallenous parameters (don't change output)
     
->>>>>>> 69fabc2b
     """
 
     # TODO: make it possible to export both 'vib' and 'rovib'
