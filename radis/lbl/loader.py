# -*- coding: utf-8 -*-
"""
Summary
-------
Module to host the databank loading / database initialisation parts of
SpectrumFactory. This is done through :py:class:`~radis.lbl.factory.SpectrumFactory`
inheritance of the :py:class:`~radis.lbl.loader.DatabankLoader` class defined here

Routine Listings
----------------

PUBLIC METHODS

- :py:meth:`radis.lbl.loader.DatabankLoader.load_databank`           >>> load line database
- :py:meth:`radis.lbl.loader.DatabankLoader.init_databank`           >>> load loader
- :py:meth:`radis.lbl.loader.DatabankLoader.fetch_databank`           >>> fetch from HITRAN online
- :py:meth:`radis.lbl.loader.DatabankLoader.init_database`           >>> to interact / generate a SpectrumDatabase
- :py:meth:`radis.lbl.loader.DatabankLoader.get_conditions`
- :py:meth:`radis.lbl.loader.DatabankLoader.get_partition_function_interpolator`
- :py:meth:`radis.lbl.loader.DatabankLoader.get_partition_function_calculator`

PRIVATE METHODS - DATABASE LOADING

- :py:meth:`radis.lbl.loader.DatabankLoader._load_databank`
- :py:meth:`radis.lbl.loader.DatabankLoader._reload_databank`
- :py:meth:`radis.lbl.loader.DatabankLoader._check_line_databank`
- :py:meth:`radis.lbl.loader.DatabankLoader._retrieve_from_database`
- :py:meth:`radis.lbl.loader.DatabankLoader._build_partition_function_interpolator`
- :py:meth:`radis.lbl.loader.DatabankLoader._build_partition_function_calculator`

Most methods are written in inherited class with the following inheritance scheme:

:py:class:`~radis.lbl.loader.DatabankLoader` > :py:class:`~radis.lbl.base.BaseFactory` >
:py:class:`~radis.lbl.broadening.BroadenFactory` > :py:class:`~radis.lbl.bands.BandFactory` >
:py:class:`~radis.lbl.factory.SpectrumFactory`
.. inheritance-diagram:: radis.lbl.factory.SpectrumFactory
   :parts: 1

Notes
-----
RADIS includes automatic rebuilding of Deprecated cache files + a global variable
to force regenerating them after a given version. See ``"OLDEST_COMPATIBLE_VERSION"``
key in :py:attr:`radis.config`
-------------------------------------------------------------------------------
"""
# TODO: on use_cache functions, make a 'clean' / 'reset' option to delete / regenerate
# cache files

# @dev: (on Spyder IDE navigate between sections easily as # XXX makes a reference
# (on the slide bar on the right)

import warnings
from copy import deepcopy
from os.path import exists, expanduser, join, splitext
from time import time
from uuid import uuid1

import numpy as np
import pandas as pd
import vaex

from radis import config
from radis.api.cdsdapi import cdsd2df
from radis.api.hdf5 import hdf2df
from radis.api.hitranapi import hit2df, parse_global_quanta, parse_local_quanta
from radis.api.tools import drop_object_format_columns, replace_PQR_with_m101
from radis.db.classes import get_molecule
from radis.db.molecules import getMolecule
from radis.db.molparam import MOLPARAMS_EXTRA_PATH, MolParams
from radis.db.references import doi
from radis.io.exomol import fetch_exomol
from radis.io.geisa import fetch_geisa
from radis.io.hitemp import fetch_hitemp
from radis.io.hitran import fetch_hitran
from radis.io.query import fetch_astroquery
from radis.levels.partfunc import (
    PartFunc_Dunham,
    PartFuncTIPS,
    RovibParFuncCalculator,
    RovibParFuncTabulator,
)
from radis.levels.partfunc_cdsd import PartFuncCO2_CDSDcalc, PartFuncCO2_CDSDtab
from radis.misc.arrays import count_nans
from radis.misc.basics import compare_dict, compare_lists
from radis.misc.config import getDatabankEntries, getDatabankList, printDatabankEntries
from radis.misc.debug import printdbg
from radis.misc.log import printwarn
from radis.misc.printer import printg
from radis.misc.profiler import Profiler
from radis.misc.utils import get_files_from_regex
from radis.misc.warning import (
    EmptyDatabaseError,
    IrrelevantFileWarning,
    default_warning_status,
    warn,
)
from radis.phys.convert import cm2nm
from radis.tools.database import SpecDatabase
from radis.tools.track_ref import RefTracker

KNOWN_DBFORMAT = [
    "hitran",
    "hitemp",
    "cdsd-hitemp",
    "cdsd-4000",
    "hitemp-radisdb",
    "hdf5-radisdb",
    "geisa",
]
"""list: Known formats for Line Databases:

- ``'hitran'`` : [HITRAN-2020]_ original .par format.
- ``'hitemp'`` : [HITEMP-2010]_ original format (same format as 'hitran').
- ``'cdsd-hitemp'`` : CDSD-HITEMP original format (CO2 only, same lines as HITEMP-2010).
- ``'cdsd-4000'`` : [CDSD-4000]_ original format (CO2 only).
- ``'hitemp-radisdb'`` : HITEMP under RADISDB format (pytables-HDF5 with RADIS column names).
- ``'hdf5-radisdb'`` : arbitrary HDF5 file with RADIS column names.
- ``'geisa'`` : [GEISA-2020]_ original .par format.

To install all databases manually see the :ref:`Configuration file <label_lbl_config_file>`
and the :ref:`list of databases <label_line_databases>` .

See Also
--------
:ref:`Configuration file <label_lbl_config_file>`
"""

KNOWN_LVLFORMAT = ["radis", "cdsd-pc", "cdsd-pcN", "cdsd-hamil", None]
"""list: Known formats for Energy Level Databases (used in non-equilibrium calculations):

- ``'radis'``: energies calculated with Dunham expansions by
    :class:`~radis.levels.partfunc.PartFunc_Dunham`
- ``'cdsd-pc'``: energies read from precomputed CDSD energies for CO2, with
    ``viblvl=(p,c)`` convention. See :class:`~radis.levels.partfunc_cdsd.PartFuncCO2_CDSDcalc`
- ``'cdsd-pcN'``: energies read from precomputed CDSD energies for CO2, with
    ``viblvl=(p,c,N)`` convention. See :class:`~radis.levels.partfunc_cdsd.PartFuncCO2_CDSDcalc`
- ``'cdsd-hamil'``: energies read from precomputed CDSD energies for CO2, with
    ``viblvl=(p,c,J,N)`` convention, i.e., a each rovibrational level can have a
    unique vibrational energy (this is needed when taking account Coupling terms)
    See :class:`~radis.levels.partfunc_cdsd.PartFuncCO2_CDSDcalc`
- ``None``: means you can only do Equilibrium calculations.

See Also
--------
:ref:`Configuration file <label_lbl_config_file>`
 """

KNOWN_PARFUNCFORMAT = ["cdsd", "hapi"]
"""list: Known formats for partition function (tabulated files to read), or 'hapi'
to fetch Partition Functions using HITRAN Python interface instead of reading
a tabulated file.

See Also
--------
:ref:`Configuration file <label_lbl_config_file>`
"""

drop_auto_columns_for_dbformat = {
    "hitran": ["ierr", "iref", "lmix", "gpp"],
    "hitemp": ["ierr", "iref", "lmix", "gpp"],
    "cdsd-4000": ["wang2"],
    "cdsd-hitemp": ["wang2", "lsrc"],
    "hdf5-radisdb": [],
    "hitemp-radisdb": [],
    "geisa": [],
}
""" dict: drop these columns if using ``drop_columns='auto'`` in load_databank
Based on the value of ``dbformat=``, some of these columns won't be used.

See Also
--------
- 'hitran': (HITRAN / HITEMP) :data:`~radis.api.hitranapi.columns_2004`,
- 'cdsd-hitemp' (CDSD HITEMP): :data:`~radis.api.cdsdapi.columns_hitemp`,
- 'cdsd-4000': (CDSD 4000) :data:`~radis.api.cdsdapi.columns_4000`,
- 'geisa': (GEISA 2020) :data:`~radis.api.geisaapi.columns_GEISA`,
"""
drop_auto_columns_for_levelsfmt = {
    "radis": [],
    "cdsd-pc": ["v1u", "v2u", "l2u", "v3u", "ru", "v1l", "v2l", "l2l", "v3l", "rl"],
    "cdsd-pcN": ["v1u", "v2u", "l2u", "v3u", "ru", "v1l", "v2l", "l2l", "v3l", "rl"],
    "cdsd-hamil": ["v1u", "v2u", "l2u", "v3u", "ru", "v1l", "v2l", "l2l", "v3l", "rl"],
    None: [],
}
""" dict: drop these columns if using ``drop_columns='auto'`` in load_databank
Based on the value of ``lvlformat=``, some of these columns won't be used.

See Also
--------
- 'radis': :data:`~radis.api.hitranapi.columns_2004`,
- 'cdsd-pc': :data:`~radis.api.hitranapi.columns_2004`,
- 'cdsd-pcN' (CDSD-HITEMP): :data:`~radis.api.cdsdapi.columns_hitemp`,
- 'cdsd-hamil': :data:`~radis.api.cdsdapi.columns_4000`,
"""
# TODO @dev : switch from a model where we drop certain useless columns (RADIS==0.9.28)
# to a model where we only-load the required ones initially (if possible with lazy-loading,
# i.e. only load them on demand. See https://github.com/radis/radis/issues/118 )
drop_all_but_these = [
    "id",
    "iso",
    "wav",
    "int",
    "A",
    "airbrd",
    "selbrd",
    "Tdpair",
    "Tdpsel",
    "Pshft",
    "El",
    "gp",
]
""" list: drop all columns but these if using ``drop_columns='all'`` in load_databank
Note: nonequilibrium calculations wont be possible anymore and it wont be possible
to identify lines with :py:meth:`~radis.spectrum.spectrum.Spectrum.line_survey`

See Also
--------
- 'hitran': (HITRAN / HITEMP) :data:`~radis.api.hitranapi.columns_2004`,
- 'cdsd-hitemp' (CDSD HITEMP): :data:`~radis.api.cdsdapi.columns_hitemp`,
- 'cdsd-4000': (CDSD 4000) :data:`~radis.api.cdsdapi.columns_4000`,
"""
required_non_eq = [
    "branch",
    "jl",
    "vl",
    "vu",
    "v1l",
    "v2l",
    "l2l",
    "v3l",
    "v1u",
    "v2u",
    "l2u",
    "v3u",
    "polyl",
    "wangl",
    "rankl",
    "polyu",
    "wangu",
    "ranku",
]
"""list: column names required for non-equilibrium calculations.
See load_column= key of fetch_databank() and load_databank() """

broadening_coeff = [
    "gamma_co2",
    "n_co2",
    "gamma_h2o",
    "n_h2o",
    "gamma_he",
    "n_he",
    "gamma_h2",
    "n_h2",
]
"""list: column names required for non-air diluent calculations."""
# TODO refactor : directly go & parse the identifications names (globu, locu, etc.)
# in radis.io.hitran ?
# For the moment we just try to be exhaustive

# @dev: Sanity checks
# (make sure all variables are defined everywhere)
assert compare_lists(drop_auto_columns_for_dbformat, KNOWN_DBFORMAT) == 1
assert compare_lists(drop_auto_columns_for_levelsfmt, KNOWN_LVLFORMAT) == 1

# %% Main class


class ConditionDict(dict):
    """A class to hold Spectrum calculation input conditions
    (:py:class:`~radis.lbl.loader.Input`), computation parameters
    (:py:class:`~radis.lbl.loader.Parameters`), or miscellaneous parameters
    (:py:class:`~radis.lbl.loader.MiscParams`).
    Works like a dict except you can also access attribute with::
        v = a.key   # equivalent to v = a[key]
    Also can be copied, deepcopied, and parallelized in multiprocessing

    Notes
    -----
    for developers:
    Parameters and Input could also have simply derived from the (object) class,
    but it may have missed some convenient functions implemented for dict.
    For instance, how to be picked / unpickled.

    See Also
    --------
    :py:class:`~radis.lbl.loader.Input`,
    :py:class:`~radis.lbl.loader.Parameters`,
    :py:class:`~radis.lbl.loader.MiscParams`
    """

    def get_params(self):
        """Returns the variables (and their values) contained in the
        dictionary, minus some based on their type. Numpy array, dictionaries
        and pandas DataFrame are removed. None is removed in general, except
        for some keys ('cutoff', 'truncation')
        Tuples are converted to string
        """

        # Filter parameters based on type
        def filter_type(params):
            filt_params = {}
            for k, v in params.items():
                # Ignore some
                if type(v) in [np.ndarray, dict, pd.DataFrame]:
                    continue
                if type(v) is None and k not in ["cutoff", "truncation"]:
                    continue
                if isinstance(k, str):
                    # Also discard all starting with '_'
                    if k.startswith("_"):
                        continue
                # Convert some
                if isinstance(v, tuple):
                    filt_params[k] = ",".join([str(vi) for vi in v])
                # ... or return raw
                else:
                    filt_params[k] = v
            return filt_params

        return filter_type(self)

    # Methods to access keys as attributes
    def __getattr__(self, attr):
        if attr == "__getstate__":
            return dict.__getattr__(attr)
        if not attr in self.__slots__:
            raise KeyError(
                f"Undefined attribute `{attr}` for {self.__class__}. Allowed attributes: {self.__slots__}"
            )
        return self[attr]

    def __setattr__(self, attr, value):
        if not attr in self.__slots__:
            raise KeyError(
                f"Undefined attribute `{attr}` for {self.__class__}. Allowed attributes: {self.__slots__}"
            )
        self[attr] = value

    # Methods needed for Multiprocessing
    def __getstate__(self):
        return dict(self.__dict__)

    def __setstate__(self, state):
        self.__dict__ = state

    def copy(self):
        obj_copy = ConditionDict()
        for k, v in self.items():
            obj_copy[k] = v
        return obj_copy

    def __deepcopy__(self, memo={}):
        obj_copy = ConditionDict()
        for k, v in self.items():
            obj_copy[k] = deepcopy(v)
        return obj_copy


# Below are 3 classes that inherit from ConditionDict:
# - Input: physical input, stored in Spectra
# - Parameters: computational input, stored in Spectra
# - MiscParams: other, purely descriptive parameters, stored in Spectra, but not used
#               when comparing Spectra to precomputed one in SpecDatabases

# class Input(object):
class Input(ConditionDict):
    """Holds Spectrum calculation input conditions, under the attribute
    :py:attr:`~radis.lbl.loader.DatabankLoader.input` of
    :py:class:`~radis.lbl.factory.SpectrumFactory`.
    Works like a dict except you can also access attribute with::
        v = sf.input.key   # equivalent to v = sf.input[key]

    See Also
    --------
    :py:attr:`~radis.lbl.loader.DatabankLoader.params`,
    :py:attr:`~radis.lbl.loader.DatabankLoader.misc`
    """

    # hardcode attribute names, to prevent typos and the declaration of unwanted parameters
    __slots__ = [
        "Tgas",
        "Tref",
        "Tvib",
        "Trot",
        "isotope",
        "medium",
        "mole_fraction",
        "molecule",
        "overpopulation",
        "path_length",
        "pressure_mbar",
        "rot_distribution",
        "self_absorption",
        "state",
        "vib_distribution",
        "wavelength_max",
        "wavelength_min",
        "wavenum_max",
        "wavenum_min",
    ]

    def __init__(self):
        super(Input, self).__init__()

        self.Tgas = None  #: float: gas (translational) temperature. Overwritten by SpectrumFactory.eq/noneq_spectrum
        self.Tref = None  #: float: reference temperature for line database.
        self.Tvib = None  #: float: vibrational temperature. Overwritten by SpectrumFactory.eq/noneq_spectrum
        self.Trot = None  #: float: rotational temperature. Overwritten by SpectrumFactory.eq/noneq_spectrum
        self.isotope = None  #: str: isotope list. Can be '1,2,3', etc. or 'all'
        self.mole_fraction = None  #: float: mole fraction
        self.molecule = None  #: str: molecule
        self.overpopulation = None  #: dict: overpopulation
        self.path_length = None  #: float: path length (cm)
        self.pressure_mbar = 1013.25  #: float: pressure (mbar)
        self.rot_distribution = "boltzmann"  #: str: rotational levels distribution
        self.self_absorption = (
            True  #: bool: self absorption (if True, not optically thin)
        )
        self.state = None  #: str: electronic state
        self.vib_distribution = (
            "boltzmann"  #: str: vibrational levels distribution (boltzmann, treanor)
        )
        self.wavenum_max = None  #: str: wavenumber max (cm-1)
        self.wavenum_min = None  #: str: wavenumber min (cm-1)


# TO-DO: these error estimations are horribly outdated...
def _lorentzian_step(res_L):
    log_pL = np.log((res_L / 0.20) ** 0.5 + 1)
    return log_pL


def _gaussian_step(res_G):
    log_pG = np.log((res_G / 0.46) ** 0.5 + 1)
    return log_pG


# class Parameters(object):
class Parameters(ConditionDict):
    """Holds Spectrum calculation computation parameters, under the attribute
    :py:attr:`~radis.lbl.loader.DatabankLoader.params` of
    :py:class:`~radis.lbl.factory.SpectrumFactory`.
    Works like
    a dict except you can also access attribute with::
        v = sf.params.key    # equivalent to v = sf.params[key]
    Also can be copied, deepcopied, and parallelized in multiprocessing

    See Also
    --------
    :py:attr:`~radis.lbl.loader.DatabankLoader.input`,
    :py:attr:`~radis.lbl.loader.DatabankLoader.misc`
    """

    # hardcode attribute names, to prevent typos and the declaration of unwanted parameters
    __slots__ = [
        # "add_at_used",
        "broadening_method",
        "truncation",
        "neighbour_lines",
        "chunksize",
        "cutoff",
        "db_use_cached",
        "dbformat",
        "dbpath",
        "dxL",
        "dxG",
        "export_lines",
        "export_populations",
        "folding_thresh",
        "include_neighbouring_lines",
        "levelsfmt",
        "lvl_use_cached",
        "optimization",
        "parfuncfmt",
        "parfuncpath",
        "parsum_mode",
        "pseudo_continuum_threshold",
        "sparse_ldm",
        "warning_broadening_threshold",
        "warning_linestrength_cutoff",
        "wavenum_max_calc",
        "wavenum_min_calc",
        "waveunit",
        "wstep",
        "diluent",
    ]

    def __init__(self):
        super(Parameters, self).__init__()

        # Dev: Init here to be found by autocomplete
        self.truncation = None  #: float: cutoff for half-width lineshape calculation (cm-1). Overwritten by SpectrumFactory
        self.neighbour_lines = None  #: float: extra range (cm-1) on each side of the spectrum to account for neighbouring lines. Overwritten by SpectrumFactory
        self.cutoff = None  #: float: linestrength cutoff (molecule/cm)
        self.broadening_method = ""  #: str:``"voigt"``, ``"convolve"``, ``"fft"``
        self.optimization = None  #: str: ``"simple"``, ``"min-RMS"``, ``None``
        self.db_use_cached = (
            None  #: bool: use (and generate) cache files for Line Database
        )
        self.dbformat = None  #: str: format of Line Database. See :data:`~radis.lbl.loader.KNOWN_DBFORMAT`
        self.dbpath = None  #: str: joined list of filepaths to Line Database
        self.levelsfmt = None  #: str: format of Energy Database. See :data:`~radis.lbl.loader.KNOWN_LVLFORMAT`
        self.lvl_use_cached = (
            None  #: bool: use (and generate) cache files for Energy Database
        )
        self.parfuncfmt = None  #: str: format of tabulated Partition Functions. See #: str: format of Energy Database. See :data:`~radis.lbl.loader.KNOWN_PARFUNCFORMAT`
        self.parfuncpath = None  #: str: filepath to tabulated Partition Functions
        self.pseudo_continuum_threshold = 0  #: float: threshold to assign lines in pseudo continuum. Overwritten in SpectrumFactory
        self.wavenum_max_calc = None  #: float: maximum calculated wavenumber (cm-1) initialized by SpectrumFactory
        self.wavenum_min_calc = None  #: float: minimum calculated wavenumber (cm-1) initialized by SpectrumFactory
        self.waveunit = "cm-1"  #: waverange unit: should be cm-1.
        self.wstep = None  #: float: spectral resolution (cm-1)
        self.diluent = {}  # dict: molecule : mole fraction
        self.dxL = _lorentzian_step(
            0.01
        )  #: float : Lorentzian step for LDM lineshape database. Default _lorentzian_step(0.01)
        self.dxG = _gaussian_step(
            0.01
        )  #: float : Gaussian step LDM lineshape database. Default _gaussian_step(0.01)
        # self.add_at_used = None  # use Cython-accelerated code
        self.include_neighbouring_lines = True
        """bool: if ``True``, includes the contribution of off-range, neighbouring
        lines because of lineshape broadening. Default ``True``."""
        self.parsum_mode = "full summation"  #: int : "full summation" or "tabulation"  . calculation mode of partition function. See :py:class:`~radis.levels.partfunc.RovibParFuncCalculator`
        self.sparse_ldm = "auto"  #: str: "auto", True, False  . Sparse LDM calculation. See :py:meth:`radis.lbl.broadening.BroadenFactory._apply_lineshape_LDM`


class MiscParams(ConditionDict):
    """A class to hold Spectrum calculation descriptive parameters, under the attribute
    :py:attr:`~radis.lbl.loader.DatabankLoader.params` of
    :py:class:`~radis.lbl.factory.SpectrumFactory`.
    Unlike :class:`~radis.lbl.loader.Parameters`, these parameters cannot influence the
    Spectrum output and will not be used when comparing Spectrum with existing,
    precomputed spectra in :class:`~radis.tools.database.SpecDatabase`
    Works like
    a dict except you can also access attribute with::
        v = a.key

    See Also
    --------
    :py:attr:`~radis.lbl.loader.DatabankLoader.input`,
    :py:attr:`~radis.lbl.loader.DatabankLoader.params`,
    """

    # hardcode attribute names, to prevent typos and the declaration of unwanted parameters
    __slots__ = [
        "chunksize",
        "export_lines",
        "export_populations",
        "export_rovib_fraction",
        "load_energies",
        "warning_broadening_threshold",
        "warning_linestrength_cutoff",
        "total_lines",
        "zero_padding",
        "memory_mapping_engine",
        "add_at_used",  # function used in DIT ; a Cython and a pure-Python version exist
    ]

    def __init__(self):
        super(MiscParams, self).__init__()

        # Dev: Init here to be found by autocomplete
        self.chunksize = None  #: int: divide line database in chunks of lines
        self.export_lines = (
            None  #: bool: export lines in output Spectrum (takes memory!)
        )
        self.export_populations = (
            None  #: bool: export populations in output Spectrum (takes memory!)
        )
        self.export_rovib_fraction = False  #: bool: calculate nu_vib, nu_rot in lines
        self.warning_broadening_threshold = (
            None  #: float: [0-1] raise a warning if the lineshape area is different
        )
        self.warning_linestrength_cutoff = None  #: float [0-1]: raise a warning if the sum of linestrength cut is above that
        self.total_lines = 0  #: int : number of lines in database.
        self.memory_mapping_engine = config[
            "MEMORY_MAPPING_ENGINE"
        ]  # 'pytables', 'vaex', 'feather'

        self.add_at_used = (
            ""  # function used in DIT ; a Cython and a pure-Python version exist
        )


def format_paths(s):
    """escape all special characters."""
    if s is not None:
        s = str(s).replace("\\", "/")
    return s


df_metadata = ["molecule", "iso", "id", "Ia", "molar_mass", "Qref", "Qvib", "Q"]
""" list: metadata of line DataFrames :py:attr:`~radis.lbl.loader.DatabankLoader.df0`,
:py:attr:`~radis.lbl.loader.DatabankLoader.df1`.
@dev: when having only 1 molecule, 1 isotope, these parameters are
constant for all rovibrational lines. Thus, it's faster and much more
memory efficient to transport them as attributes of the DataFrame
rather than columns. The syntax is the same, thus the operations do
not change, i.e::
    k_b / df.molar_mass
will work whether molar_mass is a float or a column.

.. warning::
    However, in the current Pandas implementation of :py:class:`~pandas.DataFrame`,
    attributes are lost whenever the DataFrame is recreated, transposed,
    pickled.

Thus, we use :py:func:`~radis.misc.basics.transfer_metadata` to keep
the attributes after an operation, and :py:func:`~radis.misc.basics.expand_metadata`
to make them columns before a Serializing operation (ex: multiprocessing)
@dev: all of that is a high-end optimization. Users should not deal
with internal DataFrames.

References
----------
https://stackoverflow.com/q/13250499/5622825
"""


class DatabankLoader(object):
    """
    .. inheritance-diagram:: radis.lbl.factory.SpectrumFactory
       :parts: 1

    See Also
    --------
    :class:`~radis.lbl.factory.SpectrumFactory`
    """

    def __init__(self):

        # Name parameters
        # ... defaults values are overwritten by SpectrumFactory input
        # ... values here are just to help autocompletion tools

        self.verbose = True  #: bool, or int: increase verbose level. 0, 1, 2 supported at the moment
        self.save_memory = False  #: bool: if True, tries to save RAM memory (but may take a little for time, saving stuff to files instead of RAM for instance)
        self.parsum_tab = (
            {}
        )  #: dict: store all partition function tabulators, per isotope
        self.parsum_calc = (
            {}
        )  #: dict: store all partition function calculators, per isotope

        # in particular input conditions:
        # ... means all values that can have an impact on the calculated Spectrum
        # ... They will be stored in the Spectrum object
        self.input = Input()
        self.input.isotope = "all"
        self.input.molecule = ""
        self.input.state = ""

        # an computation parameters:
        self.params = Parameters()
        """Computational parameters: :py:class:`~radis.lbl.loader.Parameters`
        they may change the output of calculations (ex: threshold, cutoff, broadening methods, etc.)
        """
        self.misc = MiscParams()
        """Miscellaneous parameters (:py:class:`~radis.lbl.loader.MiscParams`)
        params that cannot change the output of calculations (ex: number of CPU, etc.)
        """
        # Setup individual warnings. Value of keys can be:
        # - 'warning' (default: just trigger a warning)
        # - 'error' (raises an error on this warning)
        # - 'ignore'  (do nothing)
        # The key self.warnings['default'] will set the warning behavior for all
        # other warnings
        self.warnings = default_warning_status.copy()
        """ dict: Default warnings for SpectrumFactory. See
        :py:data:`~radis.misc.warnings.default_warning_status`"""

        # Generate unique id for Factory
        self._id = uuid1()

        # Init Annotations (Python >3.6) [hints for users]
        try:
            self.load_databank.__annotations__["format"] = KNOWN_DBFORMAT
            self.load_databank.__annotations__["levelsfmt"] = KNOWN_LVLFORMAT
            self.load_databank.__annotations__["parfuncfmt"] = KNOWN_PARFUNCFORMAT
        except:  # old Python version
            pass

        # Variables that will hold the dataframes.
        self.df0 = None  # type : pd.DataFrame
        """pd.DataFrame : initial line database after loading.
        If for any reason, you want to manipulate the line database manually (for instance, keeping only lines emitting
        by a particular level), you need to access the :py:attr:`~radis.lbl.loader.DatabankLoader.df0` attribute of
        :py:class:`~radis.lbl.factory.SpectrumFactory`.

        .. warning::
            never overwrite the ``df0`` attribute, else some metadata may be lost in the process.
            Only use inplace operations. If reducing the number of lines, add
            a df0.reset_index()

        For instance::
            sf = SpectrumFactory(
                wavenum_min= 2150.4,
                wavenum_max=2151.4,
                pressure=1,
                isotope=1)
            sf.load_databank('HITRAN-CO-TEST')
            sf.df0.drop(sf.df0[sf.df0.vu!=1].index, inplace=True)   # keep lines emitted by v'=1 only
            sf.eq_spectrum(Tgas=3000, name='vu=1').plot()
        :py:attr:`~radis.lbl.loader.DatabankLoader.df0` contains the lines as they are loaded from the database.
        :py:attr:`~radis.lbl.loader.DatabankLoader.df1` is generated during the spectrum calculation, after the
        line database reduction steps, population calculation, and scaling of intensity and broadening parameters
        with the calculated conditions.

        See Also
        --------
        :py:attr:`~self.radis.lbl.loader.DatabankLoader.df1`
        """
        self.df1 = None  # type : pd.DataFrame
        """pd.DataFrame : line database, scaled with populations + linestrength cutoff
        Never edit manually. See all comments about :py:attr:`~self.radis.lbl.loader.DatabankLoader.df0`

        See Also
        --------
        :py:attr:`~self.radis.lbl.loader.DatabankLoader.df0`
        """

        # Temp variable to store databanks information
        self._databank_args = []
        self._databank_kwargs = {}

        self._autoretrieveignoreconditions = []  # HACK. See _retrieve_from_database

        # Molecular parameters
        self.molparam = MolParams(extra_file_json=MOLPARAMS_EXTRA_PATH)
        """MolParam: contains information about molar mass; isotopic abundance.

        See :py:class:`~radis.db.molparam.MolParams`"""
        # TODO @dev : Refactor : turn it into a Dictionary? (easier to store as JSON Etc.)

        # Profiler
        self.profiler = None

    def _reset_profiler(self, verbose):
        """Reset :py:class:`~radis.misc.profiler.Profiler`

        See Also
        --------
        :py:func:`radis.lbl.factory.SpectrumFactory.print_perf_profile"""

        self.profiler = Profiler(verbose)

    def _reset_references(self):
        """Reset :py:class:`~radis.tools.track_refs.RefTracker`"""

        # Track bibliography references
        self.reftracker = RefTracker()
        # ... init with RADIS itself:
        self.reftracker.add(doi["RADIS-2018"], "calculation")

    # %% ======================================================================
    # PUBLIC METHODS
    # ------------------------
    # init_databank           >>> init line database (= store reference but load() later)
    # load_databank           >>> load line database
    # init_database           >>> to interact / generate a SpectrumDatabase
    #
    # =========================================================================

    def init_databank(self, *args, **kwargs):
        """Method to init databank parameters but only load them when needed.

        Databank is reloaded by :py:meth:`~radis.lbl.loader.DatabankLoader._check_line_databank`
        Same inputs Parameters as :meth:`~radis.lbl.loader.DatabankLoader.load_databank`:

        Parameters
        ----------
        name: a section name specified in your ``~/radis.json``
            ``.radis`` has to be created in your HOME (Unix) / User (Windows). If
            not ``None``, all other arguments are discarded.
            Note that all files in database will be loaded and it may takes some
            time. Better limit the database size if you already know what
            range you need. See :ref:`Configuration file <label_lbl_config_file>` and
            :data:`~radis.misc.config.DBFORMAT` for expected
            ``~/radis.json`` format

        Other Parameters
        ----------------
        path: str, list of str, None
            list of database files, or name of a predefined database in the
            :ref:`Configuration file <label_lbl_config_file>` (`~/radis.json`)
            Accepts wildcards ``*`` to select multiple files
        format: ``'hitran'``, ``'cdsd-hitemp'``, ``'cdsd-4000'``, or any of :data:`~radis.lblinit_databank.loader.KNOWN_DBFORMAT`
            database type. ``'hitran'`` for HITRAN/HITEMP, ``'cdsd-hitemp'``
            and ``'cdsd-4000'`` for the different CDSD versions. Default ``'hitran'``
        parfuncfmt: ``'hapi'``, ``'cdsd'``, or any of :data:`~radis.lbl.loader.KNOWN_PARFUNCFORMAT`
            format to read tabulated partition function file. If ``hapi``, then
            HAPI (HITRAN Python interface) [1]_ is used to retrieve them (valid if
            your database is HITRAN data). HAPI is embedded into RADIS. Check the
            version. If partfuncfmt is None then ``hapi`` is used. Default ``hapi``.
        parfunc: filename or None
            path to tabulated partition function to use.
            If `parfuncfmt` is `hapi` then `parfunc` should be the link to the
            hapi.py file. If not given, then the hapi.py embedded in RADIS is used (check version)
        levels: dict of str or None
            path to energy levels (needed for non-eq calculations). Format:
            {1:path_to_levels_iso_1, 3:path_to_levels_iso3}. Default ``None``
        levelsfmt: 'cdsd-pc', 'radis' (or any of :data:`~radis.lbl.loader.KNOWN_LVLFORMAT`) or ``None``
            how to read the previous file. Known formats: (see :data:`~radis.lbl.loader.KNOWN_LVLFORMAT`).
            If ``radis``, energies are calculated using the diatomic constants in radis.db database
            if available for given molecule. Look up references there.
            If ``None``, non equilibrium calculations are not possible. Default ``'radis'``.
        db_use_cached: boolean, or ``None``
            if ``True``, a pandas-readable csv file is generated on first access,
            and later used. This saves on the datatype cast and conversion and
            improves performances a lot. But! ... be sure to delete these files
            to regenerate them if you happen to change the database. If ``'regen'``,
            existing cached files are removed and regenerated.
            It is also used to load energy levels from ``.h5`` cache file if exist.
            If ``None``, the value given on Factory creation is used. Default ``None``
        load_energies: boolean
            if ``False``, dont load energy levels. This means that nonequilibrium
            spectra cannot be calculated, but it saves some memory. Default ``True``
        include_neighbouring_lines: bool
            ``True``, includes off-range, neighbouring lines that contribute
            because of lineshape broadening. The ``neighbour_lines``
            parameter is used to determine the limit. Default ``True``.
        drop_columns: list
            columns names to drop from Line DataFrame after loading the file.
            Not recommended to use, unless you explicitly want to drop information
            (for instance if dealing with too large databases). If ``[]``, nothing
            is dropped. If ``'auto'``, parameters considered unnecessary
            are dropped. See :data:`~radis.lbl.loader.drop_auto_columns_for_dbformat`
            and :data:`~radis.lbl.loader.drop_auto_columns_for_levelsfmt`.
            Default ``'auto'``.
        load_columns: list, ``'all'``, ``'equilibrium'``, ``'noneq'``
            columns names to load.
            If ``'equilibrium'``, only load the columns required for equilibrium
            calculations. If ``'noneq'``, also load the columns required for
            non-LTE calculations. See :data:`~radis.lbl.loader.drop_all_but_these`.
            If ``'all'``, load everything. Note that for performances, it is
            better to load only certain columns rather than loading them all
            and dropping them with ``drop_columns``.
            Default ``'equilibrium'``.

            .. warning::
                if using ``'equilibrium'``, not all parameters will be available
                for a Spectrum :py:func:`~radis.spectrum.spectrum.Spectrum.line_survey`.

        *Other arguments are related to how to open the files*

        Notes
        -----
        Useful in conjunction with :meth:`~radis.lbl.loader.DatabankLoader.init_database`
        when dealing with large line databanks when some of the spectra may have
        been precomputed in a spectrum database (:class:`~radis.tools.database.SpecDatabase`)
        Note that any previously loaded databank is discarded on the method call

        See Also
        --------
        - Download from HITRAN: :meth:`~radis.lbl.loader.DatabankLoader.fetch_databank`
        - Load from local files: :meth:`~radis.lbl.loader.DatabankLoader.load_databank`
        - Reload databank: :meth:`~radis.lbl.loader.DatabankLoader._check_line_databank`
        """
        # TODO : refactor drop_columns/load_columns

        # Check inputs
        (
            name,
            path,
            dbformat,
            parfunc,
            parfuncfmt,
            levels,
            levelsfmt,
            db_use_cached,
            lvl_use_cached,
            drop_columns,
            load_columns,
            load_energies,
            include_neighbouring_lines,
        ) = self._check_database_params(*args, **kwargs)

        # Store arguments for later. The database will only be loaded if a Spectrum
        # has to be calculated. See Factory.eq_spectrum() and non_eq_spectrum()
        self._databank_args = args
        self._databank_kwargs = kwargs

        # Store the values in factory (for export and comparison with spectrum
        # stored in SpecDatabase)
        self._store_database_params(
            name=name,
            path=path,
            format=dbformat,
            parfunc=parfunc,
            parfuncfmt=parfuncfmt,
            levels=levels,
            levelsfmt=levelsfmt,
            db_use_cached=db_use_cached,
            lvl_use_cached=lvl_use_cached,
            load_energies=load_energies,
            include_neighbouring_lines=include_neighbouring_lines,
        )

        # Delete database
        self.df0 = None  # type : pd.DataFrame
        self._reset_references()  # bibliographic references

    def columns_list_to_load(self, load_columns_type):
        # Which columns to load
        if load_columns_type == "equilibrium":
            columns = list(drop_all_but_these)
        elif load_columns_type == "noneq":
            columns = list(set(drop_all_but_these) | set(required_non_eq))
        elif load_columns_type == "diluent":
            columns = list(broadening_coeff)
        else:
            raise ValueError(
                f"Expected a list or 'all' for `load_columns`, got `load_columns={load_columns_type}"
            )
        return columns

    def fetch_databank(
        self,
        source="hitran",
        database="default",
        parfunc=None,
        parfuncfmt="hapi",
        levels=None,
        levelsfmt="radis",
        load_energies=False,
        include_neighbouring_lines=True,
        parse_local_global_quanta=True,
        drop_non_numeric=True,
        db_use_cached=True,
        lvl_use_cached=True,
        memory_mapping_engine="default",
        load_columns="equilibrium",
        parallel=True,
        extra_params=None,
    ):
        """Fetch the latest files from [HITRAN-2020]_, [HITEMP-2010]_ (or newer),
        [ExoMol-2020]_  or [GEISA-2020] , and store them locally in memory-mapping
        formats for extremely fast access.

        Parameters
        ----------
        source: ``'hitran'``, ``'hitemp'``, ``'exomol'``, ``'geisa'``
            which database to use.
        database: ``'full'``, ``'range'``, name of an ExoMol database, or ``'default'``
            if fetching from HITRAN, ``'full'`` download the full database and register
            it, ``'range'`` download only the lines in the range of the molecule.

            .. note::
                ``'range'`` will be faster, but will require a new download each time
                you'll change the range. ``'full'`` is slower the 1st time and takes
                more on-disk memory, but will be faster over time.

            Default is ``'full'``.

            If fetching from HITEMP, only ``'full'`` is available.

            if fetching from ''`exomol`'', use this parameter to choose which database
            to use. Keep ``'default'`` to use the recommended one. See all available databases
            with :py:func:`radis.io.exomol.get_exomol_database_list`

            By default, databases are download in ``~/.radisdb``.
            Can be changed in ``radis.config["DEFAULT_DOWNLOAD_PATH"]`` or in
            ``~/radis.json`` config file


        Other Parameters
        ----------------
        parfuncfmt: ``'cdsd'``, ``'hapi'``, ``'exomol'``, or any of :data:`~radis.lbl.loader.KNOWN_PARFUNCFORMAT`
            format to read tabulated partition function file. If ``'hapi'``, then
            [HAPI]_ (HITRAN Python interface) is used to retrieve [TIPS-2020]_
            tabulated partition functions.
            If ``'exomol'`` then partition functions are downloaded from ExoMol.
            Default ``'hapi'``.
        parfunc: filename or None
            path to a tabulated partition function file to use.
        levels: dict of str or None
            path to energy levels (needed for non-eq calculations). Format::

                {1:path_to_levels_iso_1, 3:path_to_levels_iso3}.

            Default ``None``
        levelsfmt: ``'cdsd-pc'``, ``'radis'`` (or any of :data:`~radis.lbl.loader.KNOWN_LVLFORMAT`) or ``None``
            how to read the previous file. Known formats: (see :data:`~radis.lbl.loader.KNOWN_LVLFORMAT`).
            If ``radis``, energies are calculated using the diatomic constants in radis.db database
            if available for given molecule. Look up references there.
            If ``None``, non equilibrium calculations are not possible. Default ``'radis'``.
        load_energies: boolean
            if ``False``, dont load energy levels. This means that nonequilibrium
            spectra cannot be calculated, but it saves some memory. Default ``False``
        include_neighbouring_lines: bool
            if ``True``, includes off-range, neighbouring lines that contribute
            because of lineshape broadening. The ``neighbour_lines``
            parameter is used to determine the limit. Default ``True``.
        parse_local_global_quanta: bool, or ``'auto'``
            if ``True``, parses the HITRAN/HITEMP 'glob' and 'loc' columns to extract
            quanta identifying the lines. Required for nonequilibrium calculations,
            or to use :py:meth:`~radis.spectrum.spectrum.Spectrum.line_survey`,
            but takes up more space.
        drop_non_numeric: boolean
            if ``True``, non numeric columns are dropped. This improves performances,
            but make sure all the columns you need are converted to numeric formats
            before hand. Default ``True``. Note that if a cache file is loaded it
            will be left untouched.
        db_use_cached: bool, or ``'regen'``
            use cached
        memory_mapping_engine: ``'pytables'``, ``'vaex'``, ``'feather'``
            which library to use to read HDF5 files (they are incompatible: ``'pytables'`` is
            row-major while ``'vaex'`` is column-major) or other memory-mapping formats
            If ``'default'``, use the value from ~/radis.json `["MEMORY_MAPPING_ENGINE"]`
        parallel: bool
            if ``True``, uses joblib.parallel to load database with multiple processes
            (works only for HITEMP files)
        load_columns: list, ``'all'``, ``'equilibrium'``, ``'noneq'``, ``diluent``,
            columns names to load.
            If ``'equilibrium'``, only load the columns required for equilibrium
            calculations. If ``'noneq'``, also load the columns required for
            non-LTE calculations. See :data:`~radis.lbl.loader.drop_all_but_these`.
            If ``'all'``, load everything. Note that for performances, it is
            better to load only certain columns rather than loading them all
            and dropping them with ``drop_columns``.
            If ``diluent`` then all additional columns required for calculating spectrum
            in that diluent is loaded.
            Default ``'equilibrium'``.

            .. warning::
                if using ``'equilibrium'``, not all parameters will be available
                for a Spectrum :py:func:`~radis.spectrum.spectrum.Spectrum.line_survey`.
                If you are calculating equilibrium (LTE) spectra, it is recommended to
                use ``'equilibrium'``. If you are calculating non-LTE spectra, it is
                recommended to use ``'noneq'``.

        Notes
        -----
        HITRAN is fetched with Astroquery [1]_ or [HAPI]_,  and HITEMP with
        :py:func:`~radis.io.hitemp.fetch_hitemp`
        HITEMP files are generated in a ~/.radisdb database.

        See Also
        --------
        :meth:`~radis.lbl.loader.DatabankLoader.load_databank`,
        :meth:`~radis.lbl.loader.DatabankLoader.init_databank`

        References
        ----------
        .. [1] `Astroquery <https://astroquery.readthedocs.io>`_
        """
        # @dev TODO: also add cache file to fetch_databank, similar to load_databank
        # | Should store the waverange, molecule and isotopes in the cache file
        # | metadata to ensures that it is redownloaded if necessary.
        # | see implementation in load_databank.

        # Check inputs
        if source == "astroquery":
            warnings.warn(
                DeprecationWarning(
                    "source='astroquery' replaced with source='hitran' in 0.9.28"
                )
            )
            source = "hitran"
        if source not in ["hitran", "hitemp", "exomol", "geisa"]:
            raise NotImplementedError("source: {0}".format(source))
        if source == "hitran":
            dbformat = "hitran"
            if database == "default":
                database = "full"
        elif source == "hitemp":
            dbformat = (
                "hitemp-radisdb"  # downloaded in RADIS local databases ~/.radisdb
            )
            if database == "default":
                database = "full"
        elif source == "exomol":
            dbformat = (
                "exomol-radisdb"  # downloaded in RADIS local databases ~/.radisdb
            )
        elif source == "geisa":
            dbformat = "geisa"
            if database == "default":
                database = "full"

        local_databases = config["DEFAULT_DOWNLOAD_PATH"]

        if [parfuncfmt, source].count("exomol") == 1:
            self.warn(
                f"Using lines from {source} but partition functions from {parfuncfmt}"
                + "for consistency we recommend using lines and partition functions from the same database",
                "AccuracyWarning",
            )
        if memory_mapping_engine == "default":
            memory_mapping_engine = self.misc.memory_mapping_engine

        # Get inputs
        molecule = self.input.molecule
        isotope = self.input.isotope
        if not molecule:
            raise ValueError("Please define `molecule=` so the database can be fetched")

        output = config["DATAFRAME_ENGINE"]
        self.dataframe_type = output

        if include_neighbouring_lines:
            wavenum_min = self.params.wavenum_min_calc
            wavenum_max = self.params.wavenum_max_calc
        else:
            wavenum_min = self.input.wavenum_min
            wavenum_max = self.input.wavenum_max

        # Let's store all params so they can be parsed by "get_conditions()"
        # and saved in output spectra information
        self.params.dbformat = dbformat
        self.misc.load_energies = load_energies
        self.dataframe_type = output
        self.levels = levels
        if levels is not None:
            self.levelspath = ",".join([format_paths(lvl) for lvl in levels.values()])
        else:
            self.levelspath = None
        self.params.levelsfmt = levelsfmt
        self.params.parfuncpath = format_paths(parfunc)
        self.params.parfuncfmt = parfuncfmt
        self.params.db_use_cached = db_use_cached
        self.params.lvl_use_cached = lvl_use_cached

        # Which columns to load
        columns = []
        if "all" in load_columns:
            columns = None  # see fetch_hitemp, fetch_hitran, etc.
        elif isinstance(load_columns, str) and load_columns in ["equilibrium", "noneq"]:
            columns = self.columns_list_to_load(load_columns)
        elif load_columns == "diluent":
            raise ValueError(
                "Please use diluent along with 'equilibrium' or 'noneq' in a list like ['diluent','noneq']"
            )

        elif isinstance(load_columns, list) and "all" not in load_columns:
            for load_columns_type in load_columns:
                if load_columns_type in ["equilibrium", "noneq", "diluent"]:
                    for col in self.columns_list_to_load(load_columns_type):
                        columns.append(col)
                elif load_columns_type in list(
                    set(drop_all_but_these)
                    | set(required_non_eq)
                    | set(broadening_coeff)
                ):
                    columns.append(load_columns_type)
                else:
                    raise ValueError("invalid column name provided")
            columns = list(set(columns))

        # %% Init Line database
        # ---------------------
        self._reset_references()  # bibliographic references

        if source == "hitran":
            self.reftracker.add(doi["HITRAN-2020"], "line database")  # [HITRAN-2020]_

            if database == "full":
                self.reftracker.add(doi["HAPI"], "data retrieval")  # [HAPI]_

                if memory_mapping_engine == "auto":
                    memory_mapping_engine = "vaex"

                if isotope == "all":
                    isotope_list = None
                else:
                    isotope_list = ",".join([str(k) for k in self._get_isotope_list()])

                df, local_paths = fetch_hitran(
                    molecule,
                    isotope=isotope_list,
                    local_databases=join(local_databases, "hitran"),
                    load_wavenum_min=wavenum_min,
                    load_wavenum_max=wavenum_max,
                    columns=columns,
                    cache=db_use_cached,
                    verbose=self.verbose,
                    return_local_path=True,
                    engine=memory_mapping_engine,
                    output=output,
                    parallel=parallel,
                    extra_params=extra_params,
                )
                self.params.dbpath = ",".join(local_paths)

<<<<<<< HEAD
                df.attrs = {}

                # ... explicitely write all isotopes based on isotopes found in the database
=======
                # ... explicitly write all isotopes based on isotopes found in the database
>>>>>>> b7dcd81d
                if isotope == "all":
                    self.input.isotope = ",".join(
                        [str(k) for k in self._get_isotope_list(df=df)]
                    )

            elif database == "range":
                self.reftracker.add(
                    doi["Astroquery"], "data retrieval"
                )  # [Astroquery]_

                # Query one isotope at a time
                if isotope == "all":
                    raise ValueError(
                        "Please define isotope explicitly (cannot use 'all' with fetch_databank('hitran'))"
                    )
                isotope_list = self._get_isotope_list()

                frames = []  # lines for all isotopes
                for iso in isotope_list:
                    df = fetch_astroquery(
                        molecule, iso, wavenum_min, wavenum_max, verbose=self.verbose
                    )
                    if len(df) > 0:
                        frames.append(df)
                    else:
                        self.warn(
                            "No line for isotope n°{}".format(iso),
                            "EmptyDatabaseWarning",
                            level=2,
                        )

                # Merge
                if frames == []:
                    raise EmptyDatabaseError(
                        f"{molecule} has no lines on range "
                        + "{0:.2f}-{1:.2f} cm-1".format(wavenum_min, wavenum_max)
                    )
                if len(frames) > 1:
                    # Note @dev : may be faster/less memory hungry to keep lines separated for each isotope. TODO : test both versions
                    if output == "pandas":
                        for df in frames:
                            assert "iso" in df.columns
                        df = pd.concat(frames, ignore_index=True)  # reindex
                    elif output == "vaex":
                        for df in frames:
                            assert "iso" in df.column_names

                        df = vaex.concat(frames)
                else:
                    df = frames[0]
                self.params.dbpath = "fetched from hitran"
            else:
                raise ValueError(
                    f"Got `database={database}`. When fetching HITRAN, choose `database='full'` to download all database (once for all) or `database='range'` to download only the lines in the current range."
                )

        elif source == "hitemp":
            self.reftracker.add(doi["HITEMP-2010"], "line database")  # [HITEMP-2010]_

            if memory_mapping_engine == "auto":
                memory_mapping_engine = "vaex"

            if database != "full":
                raise ValueError(
                    f"Got `database={database}`. When fetching HITEMP, only the `database='full'` option is available."
                )

            # Download, setup local databases, and fetch (use existing if possible)

            if isotope == "all":
                isotope_list = None
            else:
                isotope_list = ",".join([str(k) for k in self._get_isotope_list()])

            df, local_paths = fetch_hitemp(
                molecule,
                isotope=isotope_list,
                local_databases=join(local_databases, "hitemp"),
                load_wavenum_min=wavenum_min,
                load_wavenum_max=wavenum_max,
                columns=columns,
                cache=db_use_cached,
                verbose=self.verbose,
                return_local_path=True,
                engine=memory_mapping_engine,
                output=output,
                parallel=parallel,
            )
            self.params.dbpath = ",".join(local_paths)

            # ... explicitly write all isotopes based on isotopes found in the database
            if isotope == "all":
                self.input.isotope = ",".join(
                    [str(k) for k in self._get_isotope_list(df=df)]
                )

        elif source == "exomol":
            self.reftracker.add(doi["ExoMol-2020"], "line database")  # [ExoMol-2020]

            if memory_mapping_engine == "auto":
                memory_mapping_engine = "vaex"

            if database in ["full", "range"]:
                raise ValueError(
                    f"Got `database={database}`. When fetching ExoMol, use the `database=` key to retrieve a specific database. Use `database='default'` to get the recommended database. See more information in radis.io.fetch_exomol()"
                )

            # Download, setup local databases, and fetch (use existing if possible)
            if memory_mapping_engine not in ["vaex", "feather", "pytables"]:
                raise NotImplementedError(
                    f"{memory_mapping_engine} with ExoMol files. Define radis.config['MEMORY_MAPPING_ENGINE'] = 'vaex' or 'feather'"
                )

            if isotope == "all":
                raise ValueError(
                    "Please define isotope explicitly (cannot use 'all' with fetch_databank('exomol'))"
                )
            isotope_list = self._get_isotope_list()

            # Check the specific ExoMol database and print ONCE the list of databases available
            if self.verbose and (database is None or database == "default"):
                print("Using the recommended ExoMol databases for {}".format(molecule))

            local_paths = []
            frames = []  # lines for all isotopes
            partition_function_exomol = {
                molecule: {}
            }  # partition function tabulators for all isotopes
            for iso in isotope_list:
                df, local_path, Z_exomol = fetch_exomol(
                    molecule,
                    database=database,
                    isotope=iso,
                    local_databases=join(local_databases, "exomol"),
                    load_wavenum_min=wavenum_min,
                    load_wavenum_max=wavenum_max,
                    columns=columns,
                    cache=db_use_cached,
                    verbose=self.verbose,
                    return_local_path=True,
                    return_partition_function=True,
                    engine=memory_mapping_engine,
                    output=output,
                )
                # @dev refactor : have a DatabaseClass from which we load lines and partition functions
                if len(df) > 0:
                    frames.append(df)
                local_paths.append(local_path)
                partition_function_exomol[molecule][iso] = Z_exomol

            # Merge
            if frames == []:
                raise EmptyDatabaseError(
                    f"{molecule} has no lines on range "
                    + "{0:.2f}-{1:.2f} cm-1".format(wavenum_min, wavenum_max)
                )
            if len(frames) > 1:
                # Note @dev : may be faster/less memory hungry to keep lines separated for each isotope. TODO : test both versions
                if output == "pandas":
                    for df in frames:
                        if "iso" not in df.columns:
                            # to save some memory, we have added "iso" as an attribute rather than a column if it is the same for all lines
                            assert "iso" in df.attrs
                            df["iso"] = df.attrs["iso"]
                    # Keep attributes:
                    from radis.misc.basics import intersect

                    attrs = frames[0].attrs
                    for df in frames[1:]:
                        attrs = intersect(attrs, df.attrs)
                    del attrs["iso"]  # added as a column (different for each line)
                    # Merge:
                    df = pd.concat(frames, ignore_index=True)  # reindex
                    df.attrs = attrs
                    self.params.dbpath = ",".join(local_paths)
                elif output == "vaex":
                    Frames = []
                    for df in frames:
                        if "iso" not in df.columns:
                            assert "iso" in df.attrs
                            import vaex

                            df["iso"] = vaex.vconstant(
                                int(df.attrs["iso"]), length=df.length_unfiltered()
                            )
                            Frames.append(df)
                    # Keep attributes:
                    from radis.misc.basics import intersect

                    attrs = Frames[0].attrs
                    for df in Frames[1:]:
                        attrs = intersect(attrs, df.attrs)
                    del attrs["iso"]  # added as a column (different for each line)
                    # Merge:
                    import vaex

                    df = vaex.concat(Frames)  # reindex
                    df.attrs = attrs

                    self.params.dbpath = ",".join(local_paths)
                else:
                    raise NotImplementedError(output)
            else:
                df = frames[0]
                self.params.dbpath = local_paths[0]

        elif source == "geisa":

            self.reftracker.add(doi["GEISA-2020"], "line database")

            if memory_mapping_engine == "auto":
                memory_mapping_engine = "vaex"

            if database != "full":
                raise ValueError(
                    f"Got `database={database}`. When fetching GEISA, only the `database='full'` option is available."
                )

            # Download, setup local databases, and fetch (use existing if possible)

            if isotope == "all":
                isotope_list = None
            else:
                isotope_list = ",".join([str(k) for k in self._get_isotope_list()])

            df, local_paths = fetch_geisa(
                molecule,
                isotope=isotope_list,
                local_databases=join(local_databases, "geisa"),
                load_wavenum_min=wavenum_min,
                load_wavenum_max=wavenum_max,
                columns=columns,
                cache=db_use_cached,
                verbose=self.verbose,
                return_local_path=True,
                engine=memory_mapping_engine,
                output=output,
                parallel=parallel,
            )
            self.params.dbpath = ",".join(local_paths)

            # ... explicitly write all isotopes based on isotopes found in the database
            if isotope == "all":
                self.input.isotope = ",".join(
                    [str(k) for k in self._get_isotope_list(df=df)]
                )

        else:
            raise NotImplementedError("source: {0}".format(source))

        if len(df) == 0:
            raise EmptyDatabaseError(
                f"{molecule} has no lines on range "
                + "{0:.2f}-{1:.2f} cm-1".format(wavenum_min, wavenum_max)
            )

        # Always sort line database by wavenumber (required to SPARSE_WAVERANGE mode)
        if output == "pandas":
            df.sort_values("wav", kind="mergesort", ignore_index=True, inplace=True)
        elif output == "vaex":
            try:
                attrs = df.attrs
            except:
                attrs = {}
            df = df.sort("wav", ascending=True)
            df.attrs = attrs  # It is required because dataframe returned by sort_values doesn't have attrs, so I have to add it again.
        else:
            raise NotImplementedError(output)

        # %% Post-processing of the line database
        # ------------------------------------
        # (note : this is now done in 'fetch_hitemp' before saving to the disk)
        # spectroscopic quantum numbers will be needed for nonequilibrium calculations, and line survey.
        if parse_local_global_quanta and "locu" in df and source != "geisa":
            df = parse_local_quanta(
                df, molecule, verbose=self.verbose, dataframe_type=output
            )
        if (
            parse_local_global_quanta and "globu" in df and source != "geisa"
        ):  # spectroscopic quantum numbers will be needed for nonequilibrium calculations :
            df = parse_global_quanta(
                df, molecule, verbose=self.verbose, dataframe_type=output
            )

        # Remove non numerical attributes
        if drop_non_numeric:
            if "branch" in df:
                replace_PQR_with_m101(df)
            df = drop_object_format_columns(df, verbose=self.verbose)

        self.df0 = df  # type : pd.DataFrame
        self.misc.total_lines = len(df)  # will be stored in Spectrum metadata

        # %% Init Partition functions (with energies)
        # ------------

        if parfuncfmt == "exomol":
            self._init_equilibrium_partition_functions(
                parfunc,
                parfuncfmt,
                predefined_partition_functions=partition_function_exomol,
            )
        else:
            self._init_equilibrium_partition_functions(parfunc, parfuncfmt)

        # If energy levels are given, initialize the partition function calculator
        # (necessary for non-equilibrium). If levelsfmt == 'radis' then energies
        # are calculated ab initio from radis internal species database constants
        if load_energies:
            try:
                self._init_rovibrational_energies(levels, levelsfmt)
            except KeyError as err:
                print(err)
                raise KeyError(
                    "Error while fetching rovibrational energies for "
                    + "{0}, iso={1} in RADIS built-in spectroscopic ".format(
                        molecule, isotope
                    )
                    + "constants (see details above). If you only need "
                    + "equilibrium spectra, try using 'load_energies=False' "
                    + "in fetch_databank"
                )

<<<<<<< HEAD
        self._remove_unecessary_columns(df, output)
=======
        self._remove_unnecessary_columns(df)

>>>>>>> b7dcd81d
        return

    def load_databank(
        self,
        name=None,
        path=None,
        format=None,
        parfunc=None,
        parfuncfmt=None,
        levels=None,
        levelsfmt=None,
        db_use_cached=True,
        lvl_use_cached=True,
        load_energies=False,
        include_neighbouring_lines=True,
        drop_columns="auto",
        load_columns="equilibrium",
    ):
        """Loads databank from shortname in the :ref:`Configuration file.
        <label_lbl_config_file>` (`~/radis.json`), or by manually setting all
        attributes.

        Databank includes:
        - lines
        - partition function & format (tabulated or calculated)
        - (optional) energy levels, format

        Parameters
        ----------
        name: a section name specified in your ``~/radis.json``
            ``.radis`` has to be created in your HOME (Unix) / User (Windows). If
            not ``None``, all other arguments are discarded.
            Note that all files in database will be loaded and it may takes some
            time. Better limit the database size if you already know what
            range you need. See :ref:`Configuration file <label_lbl_config_file>` and
            :data:`~radis.misc.config.DBFORMAT` for expected
            ``~/radis.json`` format

        Other Parameters
        ----------------
        path: str, list of str, None
            list of database files, or name of a predefined database in the
            :ref:`Configuration file <label_lbl_config_file>` (`~/radis.json`)
            Accepts wildcards ``*`` to select multiple files
        format: ``'hitran'``, ``'cdsd-hitemp'``, ``'cdsd-4000'``, or any of :data:`~radis.lbl.loader.KNOWN_DBFORMAT`
            database type. ``'hitran'`` for HITRAN/HITEMP, ``'cdsd-hitemp'``
            and ``'cdsd-4000'`` for the different CDSD versions. Default ``'hitran'``
        parfuncfmt: ``'hapi'``, ``'cdsd'``, or any of :data:`~radis.lbl.loader.KNOWN_PARFUNCFORMAT`
            format to read tabulated partition function file. If ``hapi``, then
            HAPI (HITRAN Python interface) [1]_ is used to retrieve them (valid if
            your database is HITRAN data). HAPI is embedded into RADIS. Check the
            version. If partfuncfmt is None then ``hapi`` is used. Default ``hapi``.
        parfunc: filename or None
            path to tabulated partition function to use.
            If `parfuncfmt` is `hapi` then `parfunc` should be the link to the
            hapi.py file. If not given, then the hapi.py embedded in RADIS is used (check version)
        levels: dict of str or None
            path to energy levels (needed for non-eq calculations). Format:
            {1:path_to_levels_iso_1, 3:path_to_levels_iso3}. Default ``None``
        levelsfmt: 'cdsd-pc', 'radis' (or any of :data:`~radis.lbl.loader.KNOWN_LVLFORMAT`) or ``None``
            how to read the previous file. Known formats: (see :data:`~radis.lbl.loader.KNOWN_LVLFORMAT`).
            If ``radis``, energies are calculated using the diatomic constants in radis.db database
            if available for given molecule. Look up references there.
            If ``None``, non equilibrium calculations are not possible. Default ``'radis'``.
        db_use_cached: boolean, or ``None``
            if ``True``, a pandas-readable csv file is generated on first access,
            and later used. This saves on the datatype cast and conversion and
            improves performances a lot. But! ... be sure to delete these files
            to regenerate them if you happen to change the database. If ``'regen'``,
            existing cached files are removed and regenerated.
            It is also used to load energy levels from ``.h5`` cache file if exist.
            If ``None``, the value given on Factory creation is used. Default ``True``
        load_energies: boolean
            if ``False``, dont load energy levels. This means that nonequilibrium
            spectra cannot be calculated, but it saves some memory. Default ``True``
        include_neighbouring_lines: bool
            ``True``, includes off-range, neighbouring lines that contribute
            because of lineshape broadening. The ``neighbour_lines``
            parameter is used to determine the limit. Default ``True``.
        *Other arguments are related to how to open the files:*
        drop_columns: list
            columns names to drop from Line DataFrame after loading the file.
            Not recommended to use, unless you explicitly want to drop information
            (for instance if dealing with too large databases). If ``[]``, nothing
            is dropped. If ``'auto'``, parameters considered useless
            are dropped. See :data:`~radis.lbl.loader.drop_auto_columns_for_dbformat`
            and :data:`~radis.lbl.loader.drop_auto_columns_for_levelsfmt`.
            If ``'all'``, parameters considered unnecessary for equilibrium calculations
            are dropped, including all information about lines that could be otherwise
            available in :py:meth:`~radis.spectrum.spectrum.Spectrum` method.
            Warning: nonequilibrium calculations are not possible in this mode.
            Default ``'auto'``.
        load_columns: list, ``'all'``, ``'equilibrium'``, ``'noneq'``
            columns names to load.
            If ``'equilibrium'``, only load the columns required for equilibrium
            calculations. If ``'noneq'``, also load the columns required for
            non-LTE calculations. See :data:`~radis.lbl.loader.drop_all_but_these`.
            If ``'all'``, load everything. Note that for performances, it is
            better to load only certain columns rather than loading them all
            and dropping them with ``drop_columns``.
            Default ``'equilibrium'``.

            .. warning::
                if using ``'equilibrium'``, not all parameters will be available
                for a Spectrum :py:func:`~radis.spectrum.spectrum.Spectrum.line_survey`.


        See Also
        --------
        - Only load when needed: :meth:`~radis.lbl.loader.DatabankLoader.init_databank`
        - Download from HITRAN: :meth:`~radis.lbl.loader.DatabankLoader.fetch_databank`
        :ref:`Configuration file <label_lbl_config_file>` with:
        - all line database formats: :py:data:`~radis.misc.config.DBFORMAT`
        - all energy levels database formats: :py:data:`~radis.misc.config.LVLFORMAT`

        References
        ----------
        .. [1] `HAPI: The HITRAN Application Programming Interface <http://hitran.org/hapi>`_
        """
        # %% Check inputs
        # ---------

        output = config["DATAFRAME_ENGINE"]
        self.dataframe_type = output

        # use radis default for calculations non equilibrium calculations
        # if the levelsfmt is not specified in the databank
        if levelsfmt is None:
            levelsfmt = "radis"

        (
            name,
            path,
            dbformat,
            parfunc,
            parfuncfmt,
            levels,
            levelsfmt,
            db_use_cached,
            lvl_use_cached,
            drop_columns,
            load_columns,
            load_energies,
            include_neighbouring_lines,
        ) = self._check_database_params(
            name=name,
            path=path,
            format=format,
            parfunc=parfunc,
            parfuncfmt=parfuncfmt,
            levels=levels,
            levelsfmt=levelsfmt,
            db_use_cached=db_use_cached,
            lvl_use_cached=lvl_use_cached,
            load_energies=load_energies,
            drop_columns=drop_columns,
            load_columns=load_columns,
            include_neighbouring_lines=include_neighbouring_lines,
        )
        # Let's store all params so they can be parsed by "get_conditions()"
        # and saved in output spectra information
        self._store_database_params(
            name=name,
            path=path,
            format=dbformat,
            parfunc=parfunc,
            parfuncfmt=parfuncfmt,
            levels=levels,
            levelsfmt=levelsfmt,
            db_use_cached=db_use_cached,
            load_energies=load_energies,
            lvl_use_cached=lvl_use_cached,
            include_neighbouring_lines=include_neighbouring_lines,
        )
        # Now that we're all set, let's load everything

        # %% Load Line databases
        # ----------------------
        self._reset_references()  # bibliographic references
        self.dataframe_type = output

        self.df0 = self._load_databank(
            path,
            dbformat,
            levelsfmt=levelsfmt,
            db_use_cached=db_use_cached,
            drop_columns=drop_columns,
            load_columns=load_columns,
            include_neighbouring_lines=include_neighbouring_lines,
            output=output,
        )
        self.misc.total_lines = len(self.df0)  # will be stored in Spectrum metadata

        # Check the molecule is what we expected
        if self.input.molecule not in ["", None]:
            assert self.input.molecule == get_molecule(
                self.df0.attrs["id"]
            )  # assert molecule is what we expected
        else:
            self.input.molecule = get_molecule(self.df0.attrs["id"])  # get molecule

        # %% Load Partition functions (and energies if needed)
        # ----------------------------------------------------

        self._init_equilibrium_partition_functions(parfunc, parfuncfmt)

        # If energy levels are given, initialize the partition function calculator
        # (necessary for non-equilibrium). If levelsfmt == 'radis' then energies
        # are calculated ab initio from radis internal species database constants
        if load_energies:
            self._init_rovibrational_energies(levels, levelsfmt)

        return

    def _check_database_params(
        self,
        name=None,
        path=None,
        format=None,
        parfunc=None,
        parfuncfmt=None,
        levels=None,
        levelsfmt=None,
        db_use_cached=None,
        lvl_use_cached=None,
        load_energies=False,
        drop_columns="auto",
        load_columns="required",
        include_neighbouring_lines=True,
    ):
        """Check that database parameters are valid, in particular that paths
        exist. Loads all parameters if a Database from radis.json config file was
        given.

        Returns
        -------
        tuple
            (name, path, dbformat, parfunc, parfuncfmt, levels, levelsfmt,
             db_use_cached, load_energies, include_neighbouring_lines, drop_columns)
        """

        dbformat = format

        # Get database format and path
        # ... either from name (~/radis.json config file)
        if name is not None:
            try:
                entries = getDatabankEntries(name)
            except IOError:
                print("There was a problem looking for database name: {0}".format(name))
                raise

            if self.verbose:
                print("Using database: {0}".format(name))
                printDatabankEntries(name)
                print("\n")
            path = entries["path"]
            dbformat = entries["format"]
            if "parfunc" in entries:
                parfunc = entries["parfunc"]
            if "parfuncfmt" in entries:
                parfuncfmt = entries["parfuncfmt"]
            if "levels" in entries:
                levels = entries["levels"]
            if "levelsfmt" in entries:
                levelsfmt = entries["levelsfmt"]
        # ... or directly
        else:
            # make sure at least path and dbformat are given
            if path is None and dbformat is None:
                try:
                    dblist = getDatabankList()
                except IOError:
                    dblist = []
                raise ValueError(
                    "No database name. Please give a path and a dbformat"
                    + ", or use one of the predefined databases in your"
                    + " ~/radis.json: {0}".format(",".join(dblist))
                )

        # Check database format
        if dbformat not in KNOWN_DBFORMAT:
            raise ValueError(
                "Database format ({0}) not in known list: {1}".format(
                    dbformat, KNOWN_DBFORMAT
                )
            )
        if levels is not None and levelsfmt not in KNOWN_LVLFORMAT:
            raise ValueError(
                "Energy level format ({0}) not in known list: {1}".format(
                    levelsfmt, KNOWN_LVLFORMAT
                )
            )
        if parfuncfmt not in [None] + KNOWN_PARFUNCFORMAT:
            raise ValueError(
                "Partition function format ({0}) not in known list: {1}".format(
                    parfuncfmt, KNOWN_PARFUNCFORMAT
                )
            )

        # Line database path
        if isinstance(path, str):  # make it a list
            path = [path]

        # ... Parse all paths and read wildcards
        path_list = [expanduser(p) for p in path]
        new_paths = []
        for pathrg in path_list:
            path = get_files_from_regex(pathrg)

            # Ensure that `path` does not contain the cached dataset files in
            # case a wildcard input is given by the user. For instance, if the
            # given input is "cdsd_hitemp_09_frag*", path should not contain both
            # "cdsd_hitemp_09_fragment.txt" and "cdsd_hitemp_09_fragment.h5".

            # Reference: https://github.com/radis/radis/issues/121

            filtered_path = [fname for fname in path]
            for fname in path:
                for likely_fname_cache in [
                    splitext(fname)[0] + ".h5",
                    fname + ".h5",
                    splitext(fname)[0] + ".hdf5",
                    fname + ".hdf5",
                ]:
                    if (
                        likely_fname_cache in filtered_path
                        and likely_fname_cache != fname
                    ):
                        filtered_path.remove(likely_fname_cache)
            new_paths += filtered_path

            # Raise errors if no file / print which files were selected.
            if len(filtered_path) == 0:
                self.warn(f"Path `{pathrg}` match no file", "DatabaseNotFoundError")
            if self.verbose >= 3 and pathrg != filtered_path:
                printg(
                    f"Regex `{pathrg}` match {len(filtered_path)} files: {filtered_path}"
                )

        path = new_paths

        # ... Check all path exists
        # ... remove empty paths first
        path = [p for p in path if p != ""]
        # ... test paths
        for p in path:
            if not exists(p):
                raise FileNotFoundError("databank lines file: `{0}`".format(p))

        # Energy levels and partition functions
        if levels is not None:
            for iso, lvl in levels.items():  # one file per isotope
                if not exists(lvl):
                    raise FileNotFoundError("levels = `{0}`".format(lvl))
        if parfunc is not None:  # all isotopes in same file?
            if not exists(parfunc):
                raise FileNotFoundError("parfunc = `{0}`".format(parfunc))

        # Get cache
        if db_use_cached is None:
            db_use_cached = self.params.db_use_cached

        return (
            name,
            path,
            dbformat,
            parfunc,
            parfuncfmt,
            levels,
            levelsfmt,
            db_use_cached,
            lvl_use_cached,
            drop_columns,
            load_columns,
            load_energies,
            include_neighbouring_lines,
        )

    def _store_database_params(
        self,
        name=None,
        path=None,
        format=None,
        parfunc=None,
        parfuncfmt=None,
        levels=None,
        levelsfmt=None,
        db_use_cached=None,
        lvl_use_cached=None,
        load_energies=False,
        include_neighbouring_lines=True,
    ):
        """store all params so they can be parsed by "get_conditions()" and
        saved in output spectra information.

        Notes
        -----
        Only those params stored in self.params will be kept eventually
        """

        # Store in params if they can change the physical output, else store
        # in misc. See retrieve_from_database() for more information.

        self.params.dbpath = ",".join(
            [format_paths(k) for k in path]
        )  # else it's a nightmare to store
        self.params.dbformat = format
        self.levels = levels
        if levels is not None:
            self.levelspath = ",".join([format_paths(lvl) for lvl in levels.values()])
        else:
            self.levelspath = None
        self.params.levelsfmt = levelsfmt
        self.params.parfuncpath = format_paths(parfunc)
        self.params.parfuncfmt = parfuncfmt
        self.params.include_neighbouring_lines = include_neighbouring_lines
        self.params.db_use_cached = db_use_cached
        self.params.lvl_use_cached = lvl_use_cached
        self.misc.load_energies = load_energies

    def init_database(
        self,
        path,
        autoretrieve=True,
        autoupdate=True,
        add_info=["Tvib", "Trot"],
        add_date="%Y%m%d",
        compress=True,
        **kwargs,
    ):
        """Init a :class:`~radis.tools.database.SpecDatabase` folder in
        ``path`` to later store our spectra. Spectra can also be automatically
        retrieved from the database instead of being calculated.

        Parameters
        ----------
        path: str
            path to database folder. If it doesnt exist, create it
            Accepts wildcards ``*`` to select multiple files
        autoretrieve: boolean, or ``'force'``
            if ``True``, a database lookup is performed whenever a new spectrum
            is calculated. If the spectrum already exists then it is retrieved
            from the database instead of being calculated. Spectra are considered
            the same if all the stored conditions fit. If set to ``'force'``, an error
            is raised if the spectrum is not found in the database (use it for
            debugging). Default ``True``
        autoupdate: boolean
            if ``True``, all spectra calculated by this Factory are automatically
            exported in database. Default ``True`` (but only if init_database is
            explicitly called by user)
        add_info: list, or ``None``/``False``
            append these parameters and their values if they are in conditions.
            Default ``['Tvib', 'Trot']``
        add_date: str, or ``None``/``False``
            adds date in strftime format to the beginning of the filename.
            Default '%Y%m%d'
        compress: boolean, or 2
            if ``True``, Spectrum are read and written in binary format. This is faster,
            and takes less memory space. Default ``True``.
            If ``2``, additionally remove all redundant quantities.

        Other Parameters
        ----------------
        **kwargs: **dict
            arguments sent to :py:class:`~radis.tools.database.SpecDatabase` initialization.

        Returns
        -------
        db: SpecDatabase
            the database where spectra will be stored or retrieved


        .. minigallery:: radis.lbl.loader.DatabankLoader.init_database
        """

        db = SpecDatabase(
            path, add_info=add_info, add_date=add_date, binary=compress, **kwargs
        )

        self.SpecDatabase = db
        self.database = format_paths(path)  # just to appear in conditions
        self.autoupdatedatabase = autoupdate
        self.autoretrievedatabase = autoretrieve

        return db

    # %% ======================================================================
    # PRIVATE METHODS - DATABASE LOADING
    # ----------------------------------------------
    # _init_equilibrium_partition_functions
    # _init_rovibrational_energies
    # _load_databank
    # _reload_databank
    # _check_line_databank
    # _retrieve_from_database
    # get_partition_function_interpolator
    # get_partition_function_calculator
    #
    # =========================================================================

    def _init_equilibrium_partition_functions(
        self, parfunc, parfuncfmt, predefined_partition_functions={}
    ):
        """Initializes equilibrium partition functions in ``self.parsum_tab``

        Parameters
        ----------
        parfuncfmt: 'cdsd', 'hapi' (see :data:`~radis.lbl.loader.KNOWN_PARFUNCFORMAT`)
            format to read tabulated partition function file. If `hapi`, then
            HAPI (HITRAN Python interface) [1]_ is used to retrieve them (valid if
            your database is HITRAN data). HAPI is embedded into RADIS. Check the
            version.
        parfunc: filename or None
            path to tabulated partition function to use.
            If ``parfuncfmt`` is ``hapi`` then ``parfunc`` should be the link to the
            hapi.py file. If not given, then the hapi.py embedded in RADIS is used (check version)

        Other Parameters
        ----------------
        predefined_partition_functions: dict
            ::
                {molecule: {isotope: PartitionFunctionTabulator object}}
        """

        # Let's get the tabulated partition function (to calculate eq spectra)
        molecule = self.input.molecule
        state = self.input.state
        self.parsum_tab[molecule] = {}
        for iso in self._get_isotope_list():
            self.parsum_tab[molecule][iso] = {}
            ParsumTab = self._build_partition_function_interpolator(
                parfunc,
                parfuncfmt,
                self.input.molecule,
                isotope=iso,
                predefined_partition_functions=predefined_partition_functions,
            )
            self.parsum_tab[molecule][iso][state] = ParsumTab

    def _init_rovibrational_energies(self, levels, levelsfmt):
        """Initializes non equilibrium partition (which contain rovibrational
        energies) and store them in ``self.parsum_calc``

        Parameters
        ----------
        levels: dict of str or None
            path to energy levels (needed for non-eq calculations). Format:
            {1:path_to_levels_iso_1, 3:path_to_levels_iso3}. Default ``None``
        levelsfmt: 'cdsd-pc', 'radis' (see :data:`~radis.lbl.loader.KNOWN_LVLFORMAT`) or None
            how to read the previous file. Known formats: :data:`~radis.lbl.loader.KNOWN_LVLFORMAT`
            If ```radis```, energies are calculated using the diatomic constants
            in ``radis.db`` database. If available for given molecule. Look up
            references there. If ``None``, non equilibrium calculations are not
            possible.
        """

        molecule = self.input.molecule
        state = self.input.state
        # only defined for one molecule at the moment (add loops later!)
        self.parsum_calc[molecule] = {}
        # look up if energy levels are defined in an input file:
        if levels is not None:
            for iso, lvl in levels.items():
                self.parsum_calc[molecule][iso] = {}
                ParsumCalc = self._build_partition_function_calculator(
                    lvl,
                    levelsfmt,
                    isotope=iso,
                    parsum_mode=self.params.parsum_mode,
                )
                self.parsum_calc[molecule][iso][state] = ParsumCalc
        # energy levels arent specified in a tabulated file, but we can still
        # calculate them directly from Dunham expansions:
        elif levelsfmt == "radis":
            for iso in self._get_isotope_list():
                self.parsum_calc[molecule][iso] = {}
                ParsumCalc = self._build_partition_function_calculator(
                    None,
                    levelsfmt,
                    isotope=iso,
                    parsum_mode=self.params.parsum_mode,
                )
                self.parsum_calc[molecule][iso][state] = ParsumCalc

    def _check_line_databank(self):
        """Make sure database is loaded, loads if it isnt and we have all the
        information needed.
        Databank has been initialized by
        :meth:`~radis.lbl.loader.DatabankLoader.init_databank`
        """
        self.profiler.start("check_line_databank", 2)
        # Make sure database is loaded
        if self.df0 is None:
            # Either we're in a save memory mode, i.e, database has been
            # removed from RAM but a HDF5 temp_file was created on disk to
            # be reloaded instantly...
            try:
                if self.save_memory:
                    self._reload_databank()
                    return
            except FileNotFoundError:
                pass  # Deal with it the normal way

            # Now, the databank may have been initialised (references given)
            # but not loaded (because it takes time).
            if self._databank_args != [] or self._databank_kwargs != {}:
                # Load databank
                self.load_databank(*self._databank_args, **self._databank_kwargs)
                # Clean variables
                self._databank_args = []
                self._databank_kwargs = {}
            # Or, just crash
            else:
                raise AttributeError("Load databank first (.load_databank())")

        #        # Reset index
        #        #    (cost ~ 1 ms but is needed if the user manually edited the database
        #        #    in between the load_database() and the calculation command
        if self.dataframe_type == "pandas":
            self.df0.reset_index(inplace=True, drop=True)  # drop: don't add old index
        # Finally commented: code may crash if users edit the database manually
        # (ex: modify broadening coefficients) and forgot to reset the index,
        # but that's for advanced users anyway. The cost (time+dont know what
        # side effects may occur) is not worth it
        # @EP: reactivated after f014007

        # Check format
        # (it can happen that they changed if database was edited manually. That can break
        # the code during look-up of levels later on.)
        for k in [
            "vu",
            "vl",
            "v1u",
            "v1l",
            "v2u",
            "v2l",
            "l2u",
            "l2l",
            "v3u",
            "v3l",
            "ru",
            "rl",
            "polyu",
            "polyl",
            "wangu",
            "wangl",
            "ranku",
            "rankl",
        ]:
            if (
                k in self.df0.columns
                and self.df0.dtypes[k] != np.int64
                and count_nans(self.df0[k]) == 0
            ):
                self.warn(
                    "Format of column {0} was {1} instead of int. Changed to int".format(
                        k, self.df0.dtypes[k]
                    )
                )
                self.df0[k] = self.df0[k].astype(np.int64)

        self.profiler.stop("check_line_databank", "Check line databank")

    def _load_databank(
        self,
        database,
        dbformat,
        levelsfmt,
        db_use_cached,
        drop_columns,
        load_columns,
        include_neighbouring_lines=True,
        output="pandas",
    ):

        """Loads all available database files and keep the relevant one.
        Returns a Pandas dataframe.

        Parameters
        ----------
        database: list of str
            list of database files
        db_use_cached: boolean, or ``'regen'``
            if ``True``, a pandas-readable csv file is generated on first access,
            and later used. This saves on the datatype cast and conversion and
            improves performances a lot. But! ... be sure to delete these files
            to regenerate them if you happen to change the database. Default ``False``
            If ``'regen'`` regenerate existing cache files.
        drop_columns: list
            columns names to drop from Line DataFrame after loading the file.
            Not recommended to use, unless you explicitly want to drop information
            (for instance if dealing with too large databases). If ``[]``, nothing
            is dropped. If ``'auto'``, parameters considered useless
            are dropped. See :data:`~radis.lbl.loader.drop_auto_columns_for_dbformat`
            and :data:`~radis.lbl.loader.drop_auto_columns_for_levelsfmt`.
            If ``'all'``, parameters considered unnecessary for equilibrium calculations
            are dropped, including all information about lines that could be otherwise
            available in :py:meth:`~radis.spectrum.spectrum.Spectrum` method.
            Warning: nonequilibrium calculations are not possible in this mode.
        load_columns: list, ``'all'``, ``'equilibrium'``, ``'noneq'``
            columns names to load.
            If ``'equilibrium'``, only load the columns required for equilibrium
            calculations. If ``'noneq'``, also load the columns required for
            non-LTE calculations. See :data:`~radis.lbl.loader.drop_all_but_these`.
            If ``'all'``, load everything. Note that for performances, it is
            better to load only certain columns rather than loading them all
            and dropping them with ``drop_columns``.
            Default ``'equilibrium'``.

            .. warning::
                if using ``'equilibrium'``, not all parameters will be available
                for a Spectrum :py:func:`~radis.spectrum.spectrum.Spectrum.line_survey`.


        Other Parameters
        ----------------
        include_neighbouring_lines: bool
            ``True``, includes off-range, neighbouring lines that contribute
            because of lineshape broadening. The ``neighbour_lines``
            parameter is used to determine the limit. Default ``True``.
        """
        # Check inputs
        assert db_use_cached in [True, False, "regen", "force"]

        if self.verbose >= 2:
            printg("Loading Line databank")
            t0 = time()

        # Init variables
        verbose = self.verbose
        warnings_default = self.warnings["default"] if self.warnings else False
        if include_neighbouring_lines:
            wavenum_min = self.params.wavenum_min_calc
            wavenum_max = self.params.wavenum_max_calc
        else:
            wavenum_min = self.input.wavenum_min
            wavenum_max = self.input.wavenum_max

        if drop_columns == "auto":
            drop_columns = (
                drop_auto_columns_for_dbformat[dbformat]
                + drop_auto_columns_for_levelsfmt[levelsfmt]
            )

        # which columns to load
        columns = []
        if "all" in load_columns:
            columns = None  # see fetch_hitemp, fetch_hitran, etc.
        elif isinstance(load_columns, str) and load_columns in ["equilibrium", "noneq"]:
            columns = self.columns_list_to_load(load_columns)
        elif load_columns == "diluent":
            raise ValueError(
                "Please use diluent along with 'equilibrium' or 'noneq' in a list like ['diluent','noneq']"
            )

        elif isinstance(load_columns, list) and "all" not in load_columns:
            for load_columns_type in load_columns:
                if load_columns_type in ["equilibrium", "noneq", "diluent"]:
                    for col in self.columns_list_to_load(load_columns_type):
                        columns.append(col)
                elif load_columns_type in list(
                    set(drop_all_but_these)
                    | set(required_non_eq)
                    | set(broadening_coeff)
                ):
                    columns.append(load_columns_type)
                else:
                    raise ValueError("invalid column name provided")
            columns = list(set(columns))

        # subroutine load_and_concat
        # --------------------------------------
<<<<<<< HEAD
        def load_and_concat(files, output="pandas"):
            """Contatenate many files in RAM
=======
        def load_and_concat(files):
            """Concatenate many files in RAM
>>>>>>> b7dcd81d
            Parameters
            ----------
            files: list of str
                elist of path to database files ::
                    [PATH/TO/01_1000-1150_HITEMP2010.par,
                     PATH/TO/01_1150-1300_HITEMP2010.par,
                     PATH/TO/01_1300-1500_HITEMP2010.par]
            """

            frames = []

            for i, filename in enumerate(files):

                if __debug__:
                    printdbg("Loading {0}/{1}".format(i + 1, len(files)))

                # Read all the lines
                # ... this is where the cache files are read/generated.
                try:
                    if dbformat in ["cdsd-hitemp", "cdsd-4000"]:
                        if dbformat == "cdsd-4000":
                            self.reftracker.add(
                                doi["CDSD-4000"], "line database"
                            )  # [CDSD-4000]_
                        if dbformat == "cdsd-hitemp":
                            self.warn(
                                "Missing doi for CDSD-HITEMP. Use HITEMP-2010?",
                                "MissingReferenceWarning",
                            )

                        if self.dataframe_type == "pandas":
                            engine = "pytables"
                        elif self.dataframe_type == "vaex":
                            engine = "vaex"

                        df = cdsd2df(
                            filename,
                            version="hitemp" if dbformat == "cdsd-hitemp" else "4000",
                            cache=db_use_cached,
                            # load_columns=columns,  # not possible with "pytables-fixed"
                            verbose=verbose,
                            drop_non_numeric=True,
                            load_wavenum_min=wavenum_min,
                            load_wavenum_max=wavenum_max,
                            engine=engine,
                            output=output,
                        )
                        # TODO: implement load_columns
                    elif dbformat in ["hitran", "hitemp"]:
                        if dbformat == "hitran":
                            self.reftracker.add(
                                doi["HITRAN-2020"], "line database"
                            )  # [HITRAN-2020]_
                        if dbformat == "hitemp":
                            self.reftracker.add(
                                doi["HITEMP-2010"], "line database"
                            )  # [HITEMP-2010]_

                        if self.dataframe_type == "pandas":
                            engine = "pytables"
                        elif self.dataframe_type == "vaex":
                            engine = "vaex"

                        df = hit2df(
                            filename,
                            cache=db_use_cached,
                            # load_columns=columns,  # not possible with "pytables-fixed"
                            verbose=verbose,
                            drop_non_numeric=True,
                            load_wavenum_min=wavenum_min,
                            load_wavenum_max=wavenum_max,
                            engine=engine,
                            output=output,
                        )
                    elif dbformat in ["hdf5-radisdb", "hitemp-radisdb"]:
                        if dbformat == "hitemp-radisdb":
                            self.reftracker.add(
                                doi["HITEMP-2010"], "line database"
                            )  # [HITEMP-2010]_
                        if dbformat == "hdf5-radisdb":
                            self.warn(
                                f"Missing doi reference for database used {filename}",
                                "MissingReferenceWarning",
                            )

                        if self.dataframe_type == "pandas":
                            engine = "guess"
                        elif self.dataframe_type == "vaex":
                            engine = "vaex"

                        df = hdf2df(
                            filename,
                            columns=columns,
                            # cache=db_use_cached,
                            verbose=verbose,
                            # drop_non_numeric=True,
                            isotope=self.input.isotope
                            if self.input.isotope != "all"
                            else None,
                            load_wavenum_min=wavenum_min,
                            load_wavenum_max=wavenum_max,
                            engine=engine,
                            output=output,
                        )
                    elif dbformat in ["exomol"]:
                        # self.reftracker.add("10.1016/j.jqsrt.2020.107228", "line database")  # [ExoMol-2020]
                        raise NotImplementedError("use fetch_databank('exomol')")

                    else:
                        raise ValueError("Unknown dbformat: {0}".format(dbformat))
                except IrrelevantFileWarning as err:
                    if db_use_cached == "force":
                        raise
                    else:
                        # Irrelevant file, just print and continue.
                        if self.verbose >= 2:
                            printg(str(err))
                        continue

                # Drop columns (helps fix some Memory errors)
                dropped = []
                for col in df.columns:
                    if col in drop_columns or (
                        drop_columns == "all" and col not in drop_all_but_these
                    ):
                        if output == "pandas":
                            del df[col]
                            dropped.append(col)
                        elif output == "vaex":
                            df.drop(col, inplace=True)
                if verbose >= 2 and len(dropped) > 0:

                    print("Dropped columns: {0}".format(dropped))

                # Crop to the wavenumber of interest
                # TODO : is it still needed since we use load_only_wavenum_above ?
                df = df[(df.wav >= wavenum_min) & (df.wav <= wavenum_max)]

                if __debug__:
                    if len(df) == 0:
                        printdbg(
                            "File {0} loaded for nothing (out of range)".format(
                                filename
                            )
                        )

                # Select correct isotope(s)
                if self.input.isotope != "all":
                    isotope = [float(k) for k in self.input.isotope.split(",")]
                    df = df[df.iso.isin(isotope)]

                frames.append(df)

            # Finally: Concatenate all
            if frames == []:
                if output == "pandas":
                    df = (
                        pd.DataFrame()
                    )  # a database empty error will be raised a few lines below
                elif output == "vaex":
                    raise EmptyDatabaseError()
                else:
                    raise NotImplementedError(output)
            else:
                if output == "pandas":
                    df = pd.concat(frames, ignore_index=True)  # reindex
                elif output == "vaex":

                    df = vaex.concat(frames)
                    df.attrs = {}

            return df

        # end subroutine load_and_concat
        # --------------------------------------

        df = load_and_concat(database, output=output)

        # Final checks

        # ... error in Pandas? Sometimes _metadata is preserved over several runs.
        # ... Clean it here.
        if __debug__ and len(df.attrs) > 0:
            printdbg("df.attrs was not []. Cleaning")
        df.attrs = []

        # ... check database is not empty

        if len(df) == 0:
            msg = (
                "Reference databank "
                + "has 0 lines in range {0:.2f}-{1:.2f}cm-1".format(
                    wavenum_min, wavenum_max
                )
            ) + " ({0:.2f}-{1:.2f}nm) Check your range !".format(
                cm2nm(wavenum_min), cm2nm(wavenum_max)
            )
            raise EmptyDatabaseError(msg)

        maxwavdb = df.wav.max()
        minwavdb = df.wav.min()

        # ... Explicitly write molecule if not given
        if self.input.molecule in [None, ""]:
            id_set = df.id.unique()
            if len(id_set) > 1:
                raise NotImplementedError(
                    "RADIS expects one molecule per run for the "
                    + "moment. Got {0}. Use different runs ".format(id_set)
                    + "and use MergeSlabs(out='transparent' afterwards"
                )
            self.input.molecule = get_molecule(id_set[0])

        # ... explicitly write all isotopes based on isotopes found in the database
        if self.input.isotope == "all":
            self.input.isotope = ",".join(
                [str(k) for k in self._get_isotope_list(df=df)]
            )

        # ... check all requested isotopes are present (only if not using 'all',
        # in which case we assume the user didnt really care about a particular
        # isotope and shouldnt be surprised if it's not there)
        else:
            isotope_list = self._get_isotope_list()

            # check no isotope shows 0 line in this range. Raise an warning if it
            # happens
            for k in isotope_list:
                if self.dataframe_type == "pandas":
                    iso_count = sum(df.iso == k)
                elif self.dataframe_type == "vaex":
                    iso_count = (df.iso == k).sum()
                if not (iso_count > 0):
                    msg = (
                        "Reference databank ({0:.2f}-{1:.2f}cm-1)".format(
                            minwavdb, maxwavdb
                        )
                        + " has 0 lines in range ({0:.2f}-{1:.2f}cm-1)".format(
                            wavenum_min, wavenum_max
                        )
                    ) + " for isotope {0}. Change your range or isotope options".format(
                        k
                    )
                    printwarn(msg, verbose, warnings_default)

        # ... check the database range looks correct
        # ... (i.e, there are some lines on each side of the requested range:
        # ... else, maybe User forgot to add all requested lines in the database '''
        if include_neighbouring_lines:
            neighbour_lines = self.params.neighbour_lines
            if neighbour_lines > 0 and minwavdb > wavenum_min + neighbour_lines:
                # no lines on left side
                self.warn(
                    "There are no lines in database in range {0:.5f}-{1:.5f}cm-1 ".format(
                        wavenum_min, wavenum_min + neighbour_lines
                    )
                    + "to calculate the effect "
                    + "of neighboring lines. Did you add all lines in the database?",
                    "OutOfRangeLinesWarning",
                )
            if neighbour_lines > 0 and maxwavdb < wavenum_max - neighbour_lines:
                # no lines on right side
                self.warn(
                    "There are no lines in database in range {0:.5f}-{1:.5f}cm-1 ".format(
                        maxwavdb - neighbour_lines, maxwavdb
                    )
                    + "to calculate the effect "
                    + "of neighboring lines. Did you add all lines in the database?",
                    "OutOfRangeLinesWarning",
                )

        if self.verbose >= 2:
            printg(
                "Loaded databank in {0:.1f}s ({1:,d} lines)".format(
                    time() - t0, len(df)
                )
            )

<<<<<<< HEAD
        self._remove_unecessary_columns(df, output)

        return df

    def _remove_unecessary_columns(self, df, output="pandas"):
        """Remove unecessary columns and add values as attributes
=======
        self._remove_unnecessary_columns(df)

        return df

    def _remove_unnecessary_columns(self, df):
        """Remove unnecessary columns and add values as attributes
>>>>>>> b7dcd81d

        Returns
        -------
        None: DataFrame updated inplace
        """

        # Discard molecule column if unique
        if "id" in df.columns:
            id_set = df.id.unique()
            if len(id_set) != 1:  # only 1 molecule supported ftm
                raise NotImplementedError(
                    "Only 1 molecule at a time is currently supported "
                    + "in SpectrumFactory. Use radis.calc_spectrum, which "
                    + "calculates them independently then use MergeSlabs"
                )
            if output == "pandas":
                df.drop("id", axis=1, inplace=True)
            elif output == "vaex":
                df.drop("id", inplace=True)
            else:
                raise NotImplementedError(output)

            df_metadata.append("id")

            if "attrs" not in df.columns:
                df.attrs = {}
            df.attrs["id"] = id_set[0]
        else:
            assert "id" in df.attrs or "molecule" in df.attrs

        if "iso" in df.columns:
            isotope_set = df.iso.unique()

            if len(isotope_set) == 1:
                if output == "pandas":
                    df.drop("iso", axis=1, inplace=True)
                elif output == "vaex":
                    df.drop("iso", inplace=True)
                else:
                    raise NotImplementedError(output)

                df_metadata.append("iso")
                df.attrs["iso"] = isotope_set[0]
        else:
            assert "iso" in df.attrs

    def _get_isotope_list(self, molecule=None, df=None):
        """Returns list of isotopes for given molecule Parse the Input
        conditions (fast). If a line database is given, parse the line database
        instead (slow)

        Parameters
        ----------
        molecule: str
            molecule
        df: pandas DataFrame, or ``None``
            line database to parse. Default ``None``
        """

        if molecule is not None and self.input.molecule != molecule:
            raise ValueError(
                "Expected molecule is {0} according to the inputs, but got {1} ".format(
                    self.input.molecule, molecule
                )
                + "in line database. Check your `molecule=` parameter, or your "
                + "line database."
            )

        if df is None:
            isotope_list = self.input.isotope.split(",")
        else:  # get all isotopes in line database
            isotope_list = set(df.iso.unique())

        return [int(k) for k in isotope_list]

    def _retrieve_from_database(self, ignore_misc=True):
        """Retrieve a spectrum from a SpecDatabase database, if it matches
        current factory conditions.

        Parameters
        ----------
        ignore_misc: boolean
            if ``True``, then all attributes considered as Factory 'descriptive'
            parameters, as defined in :meth:`~radis.lbl.loader.get_conditions` are ignored when
            comparing the database to current factory conditions. It should
            obviously only be attributes that have no impact on the Spectrum
            produced by the factory. Default ``True``
        """

        conditions = {
            k: v
            for (k, v) in self.get_conditions(
                ignore_misc=ignore_misc, add_config=True
            ).items()
            if k in self.SpecDatabase.conditions()
        }
        conditions = {
            k: v
            for (k, v) in conditions.items()
            if k not in self._autoretrieveignoreconditions
        }

        if "wstep" in conditions and conditions["wstep"] == "auto":
            if "GRIDPOINTS_PER_LINEWIDTH_WARN_THRESHOLD" in conditions:
                # ignore wstep='auto' but still make sure that 'GRIDPOINTS_PER_LINEWIDTH_WARN_THRESHOLD' is the same
                del conditions["wstep"]
                # TODO Refactor. Include this in a large Parameter metaclass where
                # 'GRIDPOINTS_PER_LINEWIDTH_WARN_THRESHOLD' is a parameter from which
                # depends 'wstep' evaluation

        s = self.SpecDatabase.get(**conditions)
        if len(s) == 1:
            if self.verbose:
                print("Spectrum found in database!")
            return s[0]
        elif len(s) > 1:
            printwarn(
                "Multiple spectra in database match conditions. Picked" + " the first",
                self.verbose,
                self.warnings,
            )
            return s[0]
        else:
            if self.autoretrievedatabase == "force":

                def get_best_match():
                    """Returns the Spectrum that matches the input conditions
                    better.
                    Used to give a better error message in case no
                    Spectrum was found
                    """
                    best = None
                    score = 0
                    for s in self.SpecDatabase.get():
                        sc = compare_dict(conditions, s.conditions, verbose=False)
                        if sc > score:
                            score = sc
                            best = s
                    return best

                best = get_best_match()
                if best is None:
                    raise ValueError(
                        "No spectrum found in database. Do not use "
                        + "autoretrieve='force'"
                    )
                else:
                    # Print comparison with best
                    print("Differences between us (left) and best case (right):")
                    compare_dict(conditions, best.conditions)

                    raise ValueError(
                        "No spectrum found in database that matched "
                        + "given conditions. See best case found above. You can also add parameters in SpectrumFactory._ignoreautoretrieveconditions to ignore them"
                    )
            else:
                # just a print, then calculate
                if self.verbose:
                    print(
                        "No spectrum found in database that "
                        + "matched given conditions. You can also add parameters in SpectrumFactory._ignoreautoretrieveconditions to ignore them"
                    )
                return None

    def _build_partition_function_interpolator(
        self, parfunc, parfuncfmt, molecule, isotope, predefined_partition_functions={}
    ):
        """Returns an universal partition function object ``parsum`` with the
        following methods defined::
            parsum.at(T)

        Partition functions are interpolated from tabulated values

        Other Parameters
        ----------------
        predefined_partition_functions: dict
            ::
                {molecule: {isotope: PartitionFunctionTabulator object}}
        """

        if __debug__:
            printdbg(
                "called _build_partition_function_interpolator"
                + "(parfuncfmt={0}, isotope={1})".format(parfuncfmt, isotope)
            )

        isotope = int(isotope)

        if parfuncfmt in ["hapi", "tips"] or parfuncfmt is None:
            assert len(predefined_partition_functions) == 0
            self.reftracker.add(doi["TIPS-2020"], "partition function")
            self.reftracker.add(doi["HAPI"], "partition function")
            # Use TIPS-2017 through HAPI (HITRAN Python interface, integrated in RADIS)
            # no tabulated partition functions defined. Only non-eq spectra can
            # be calculated if energies are also given
            parsum = PartFuncTIPS(
                M=molecule, I=isotope, path=parfunc, verbose=self.verbose
            )
        elif parfuncfmt == "cdsd":  # Use tabulated CDSD partition functions
            self.reftracker.add(doi["CDSD-4000"], "partition function")
            assert len(predefined_partition_functions) == 0
            assert molecule == "CO2"
            parsum = PartFuncCO2_CDSDtab(isotope, parfunc)
        elif parfuncfmt == "exomol":
            self.reftracker.add(doi["ExoMol-2020"], "partition function")
            # Just read dictionary of predefined partition function
            assert len(predefined_partition_functions) > 0
            parsum = predefined_partition_functions[molecule][isotope]
        else:
            raise ValueError(
                "Unknown format for partition function: {0}".format(parfuncfmt)
            )
            # other formats ?

        return parsum

    def _build_partition_function_calculator(
        self, levels, levelsfmt, isotope, parsum_mode="full summation"
    ):
        """Return an universal partition function  object ``parsum`` so that
        the following methods are defined::
            parsum.at(T)
            parsum.at_noneq(Tvib, Trot)

        Partition functions are calculated from energy levels. Populations for
        all levels (independently of the spectral range) can optionally be
        calculated with argument ``update_populations=True``  (used to export
        populations of all states in Spectrum object)

        Parameters
        ----------
        levels: str
            energy levels filename
        levelsfmt: str
            energy levels format
        isotope: int
            isotope identifier

        Other Parameters
        ----------------
        parsum_mode: 'full summation', 'tabulation'
            calculation mode. ``'tabulation'`` is much faster but not all possible
            distributions are implemented. See ``mode`` in
            :py:class:`~radis.levels.partfunc.RovibParFuncCalculator`
        """
        if __debug__:
            printdbg(
                "called _build_partition_function_calculator"
                + "(levelsfmt={0}, isotope={1})".format(levelsfmt, isotope)
            )

        isotope = int(isotope)

        # Forward to the correct partition function calculation engine:

        # ... sum over CDSD levels given by Tashkun / calculated from its Hamiltonian
        if levelsfmt in ["cdsd-pc", "cdsd-pcN", "cdsd-hamil"]:
            self.reftracker.add(doi["CDSD-4000"], "rovibrational energies")
            parsum = PartFuncCO2_CDSDcalc(
                levels,
                isotope=isotope,
                use_cached=self.params.lvl_use_cached,
                verbose=self.verbose,
                levelsfmt=levelsfmt,
                mode=parsum_mode,
            )

        # calculate energy levels from RADIS Dunham parameters
        elif levelsfmt == "radis":
            self.reftracker.add(doi["RADIS-2018"], "rovibrational energies")
            state = getMolecule(
                self.input.molecule, isotope, self.input.state, verbose=self.verbose
            )
            if state.doi is not None:
                self.reftracker.add(state.doi, "spectroscopic constants")
            parsum = PartFunc_Dunham(
                state,
                use_cached=self.params.lvl_use_cached,
                verbose=self.verbose,
                mode=parsum_mode,
            )
            # note: use 'levels' (useless here) to specify calculations options
            # for the abinitio calculation ? Like Jmax, etc.

        else:
            raise ValueError("Unknown format for energy levels : {0}".format(levelsfmt))
            # other formats ?

        return parsum

    def get_abundance(self, molecule, isotope):
        """Get isotopic abundance

        Parameters
        ----------
        molecule: str
        isotope: int, or list
            isotope number, sorted in terrestrial abundance

        Examples
        --------
        Use it from SpectrumFactory::

            sf.get_abundance("H2O", 1)
            sf.get_abundance("CH4", [1,2,3])

        .. minigallery:: radis.lbl.loader.DatabankLoader.get_abundance
            :add-heading:

        See Also
        --------
        :py:meth:`~radis.lbl.loader.DatabankLoader.set_abundance`
        """

        if isinstance(molecule, str):
            from radis.db.classes import get_molecule_identifier

            molecule = get_molecule_identifier(molecule)

        if isinstance(isotope, int):
            return self.molparam.df.loc[(molecule, isotope)].abundance
        elif isinstance(isotope, list):
            return np.array(
                [self.molparam.df.loc[(molecule, iso)].abundance for iso in isotope]
            )
        else:
            raise ValueError(isotope)

    def set_abundance(self, molecule, isotope, abundance):
        """Set isotopic abundance

        Parameters
        ----------
        molecule: str
        isotope: int, or list
            isotope number, sorted in terrestrial abundance
        abundance: float, or list

        Examples
        --------
        ::

            from radis import SpectrumFactory

            sf = SpectrumFactory(
                2284.2,
                2284.6,
                wstep=0.001,  # cm-1
                pressure=20 * 1e-3,  # bar
                mole_fraction=400e-6,
                molecule="CO2",
                isotope="1,2",
                verbose=False
            )
            sf.load_databank("HITEMP-CO2-TEST")
            print("Abundance of CO2[1,2]", sf.get_abundance("CO2", [1, 2]))
            sf.eq_spectrum(2000).plot("abscoeff")

            #%% Set the abundance of CO2(626) to 0.8; and the abundance of CO2(636) to 0.2 (arbitrary):
            sf.set_abundance("CO2", [1, 2], [0.8, 0.2])
            print("New abundance of CO2[1,2]", sf.get_abundance("CO2", [1, 2]))

            sf.eq_spectrum(2000).plot("abscoeff", nfig="same")

        .. minigallery:: radis.lbl.loader.DatabankLoader.set_abundance
            :add-heading

        See Also
        --------
        :py:meth:`~radis.lbl.loader.DatabankLoader.get_abundance`

        """

        if isinstance(molecule, str):
            from radis.db.classes import get_molecule_identifier

            molecule = get_molecule_identifier(molecule)

        self.molparam.terrestrial_abundances = False

        if isinstance(isotope, int):
            self.molparam.df.loc[(molecule, isotope), "abundance"] = abundance
        elif isinstance(isotope, list):
            assert len(isotope) == len(abundance)
            self.molparam.df.loc[(molecule, isotope), "abundance"] = abundance
        else:
            raise ValueError(isotope)

    def get_partition_function_interpolator(self, molecule, isotope, elec_state):
        """Retrieve Partition Function Interpolator.

        Parameters
        ----------
        molecule: str
        isotope: int
        elec_state: str
        """

        parsum = self.parsum_tab[molecule][isotope][elec_state]

        # helps IDE find methods
        assert isinstance(parsum, RovibParFuncTabulator)

        return parsum

    def get_partition_function_calculator(self, molecule, isotope, elec_state):
        """Retrieve Partition Function Calculator.

        Parameters
        ----------
        molecule: str
        isotope: int
        elec_state: str
        """

        parsum = self.get_partition_function_molecule(molecule)[isotope][elec_state]

        # helps IDE find methods
        assert isinstance(parsum, RovibParFuncCalculator)

        # Update partition sum calculation mode (if has been reset by user)
        if parsum.mode != self.params.parsum_mode:
            parsum.mode = self.params.parsum_mode

        return parsum

    def get_partition_function_molecule(self, molecule):
        """Retrieve Partition Function for Molecule.

        Parameters
        ----------
        molecule: str
        """
        try:
            parsum = self.parsum_calc[molecule]
        except KeyError as err:
            raise KeyError(
                "Error while Retrieving Partition Function of Molecule!"
                + " Load the energies levels with SpectrumFactory.load_databank"
                + "('path', load_energies=True). If using SpectrumFactory.fetch_databank()"
                + " consider adding argument load_energies=True"
            ) from err

        return parsum

    def get_conditions(self, ignore_misc=False, add_config=False):
        """Get all parameters defined in the SpectrumFactory.

        Other Parameters
        ----------------
        ignore_misc: boolean
            if ``True``, then all attributes considered as Factory 'descriptive'
            parameters, as defined in :meth:`~radis.lbl.loader.get_conditions` are ignored when
            comparing the database to current factory conditions. It should
            obviously only be attributes that have no impact on the Spectrum
            produced by the factory. Default ``False``
        """

        vardict = self.input.get_params()
        vardict.update(self.params.get_params())
        if not ignore_misc:
            vardict.update(self.misc.get_params())

        if add_config:
            import radis
            from radis.spectrum.utils import CONFIG_PARAMS

            vardict.update(
                {k: v for k, v in radis.config.items() if k in CONFIG_PARAMS}
            )

        return vardict

    def warn(self, message, category="default", level=0):
        """Trigger a warning, an error or just ignore based on the value
        defined in the :attr:`~radis.lbl.loader.DatabankLoader.warnings`
        dictionary.
        The warnings can thus be deactivated selectively by setting the SpectrumFactory
         :attr:`~radis.lbl.loader.DatabankLoader.warnings` attribute

        Parameters
        ----------
        message: str
            what to print
        category: str
            one of the keys of self.warnings. See :py:attr:`~radis.lbl.loader.DatabankLoader.warnings`
        level: int
            warning level. Only print warnings when verbose level is higher
            than the warning levels. i.e., warnings of level 1 appear only
            if ``verbose==True``, warnings of level 2 appear only
            for ``verbose>=2``, etc..  Warnings of level 0 appear only the time.
            Default ``0``

        Examples
        --------
        ::
            if not ((df.Erotu > tol).all() and (df.Erotl > tol).all()):
                self.warn(
                    "There are negative rotational energies in the database",
                    "NegativeEnergiesWarning",
                )

        Notes
        -----
        All warnings in the SpectrumFactory should call to this method rather
        than the default warnings.warn() method, because it allows easier runtime
        modification of how to deal with warnings

        See Also
        --------
        :py:attr:`~radis.lbl.loader.DatabankLoader.warnings`
        """
        if level > self.verbose:
            return
        else:
            return warn(message, category=category, status=self.warnings)


if __name__ == "__main__":

    from radis.test.lbl.test_loader import _run_testcases

    print("Testing loading functions:", _run_testcases())<|MERGE_RESOLUTION|>--- conflicted
+++ resolved
@@ -1182,13 +1182,10 @@
                 )
                 self.params.dbpath = ",".join(local_paths)
 
-<<<<<<< HEAD
+
                 df.attrs = {}
 
                 # ... explicitely write all isotopes based on isotopes found in the database
-=======
-                # ... explicitly write all isotopes based on isotopes found in the database
->>>>>>> b7dcd81d
                 if isotope == "all":
                     self.input.isotope = ",".join(
                         [str(k) for k in self._get_isotope_list(df=df)]
@@ -1512,12 +1509,8 @@
                     + "in fetch_databank"
                 )
 
-<<<<<<< HEAD
+
         self._remove_unecessary_columns(df, output)
-=======
-        self._remove_unnecessary_columns(df)
-
->>>>>>> b7dcd81d
         return
 
     def load_databank(
@@ -2291,13 +2284,10 @@
 
         # subroutine load_and_concat
         # --------------------------------------
-<<<<<<< HEAD
+
         def load_and_concat(files, output="pandas"):
             """Contatenate many files in RAM
-=======
-        def load_and_concat(files):
-            """Concatenate many files in RAM
->>>>>>> b7dcd81d
+
             Parameters
             ----------
             files: list of str
@@ -2576,21 +2566,13 @@
                 )
             )
 
-<<<<<<< HEAD
+
         self._remove_unecessary_columns(df, output)
 
         return df
 
     def _remove_unecessary_columns(self, df, output="pandas"):
         """Remove unecessary columns and add values as attributes
-=======
-        self._remove_unnecessary_columns(df)
-
-        return df
-
-    def _remove_unnecessary_columns(self, df):
-        """Remove unnecessary columns and add values as attributes
->>>>>>> b7dcd81d
 
         Returns
         -------
