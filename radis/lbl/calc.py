--- conflicted
+++ resolved
@@ -149,11 +149,7 @@
     ----------------
     medium: ``'air'``, ``'vacuum'``
         propagating medium when giving inputs with ``'wavenum_min'``, ``'wavenum_max'``.
-<<<<<<< HEAD
-        Does not change anything when giving inputs in wavenumber. Default ``'air'``​.
-=======
         Does not change anything when giving inputs in wavenumber. Default ``'air'``​ .
->>>>>>> 7cf1d042
     wstep: float (:math:`cm^{-1}`)  or `'auto'`
         Resolution of wavenumber grid. Default ``0.01`` cm-1.
         If `'auto'`, it is ensured that there
