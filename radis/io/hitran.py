# -*- coding: utf-8 -*-
"""
Summary
-------

HITRAN database parser


Routine Listing
---------------

- :func:`~radis.io.hitran.hit2df`
- :func:`~radis.io.hitran.parse_local_quanta`
- :func:`~radis.io.hitran.parse_global_quanta`


-------------------------------------------------------------------------------


"""


import sys

# from radis.test.utils import getTestFile
import time
from collections import OrderedDict
from os.path import exists, getmtime

import pandas as pd

import radis
from radis import OLDEST_COMPATIBLE_VERSION
from radis.db.classes import (  # get_molecule_identifier,
    HITRAN_CLASS1,
    HITRAN_CLASS2,
    HITRAN_CLASS3,
    HITRAN_CLASS4,
    HITRAN_CLASS5,
    HITRAN_CLASS6,
    HITRAN_CLASS7,
    HITRAN_CLASS8,
    HITRAN_CLASS9,
    HITRAN_CLASS10,
    HITRAN_GROUP1,
    HITRAN_GROUP2,
    HITRAN_GROUP3,
    HITRAN_GROUP4,
    HITRAN_GROUP5,
    HITRAN_GROUP6,
    get_molecule,
)
from radis.io.cache_files import cache_file_name, load_h5_cache_file, save_to_hdf
from radis.io.tools import (
    drop_object_format_columns,
    parse_hitran_file,
    replace_PQR_with_m101,
)

# %% Parsing functions

# General case : HITRAN 2004
# fmt: off
columns_2004 = OrderedDict(
    [
        # name    # format # type  # description                                 # unit
        ("id", ("a2", int, "Molecular number", "")),
        ("iso", ("a1", int, "isotope number", "")),
        ("wav", ("a12", float, "vacuum wavenumber", "cm-1")),
        ("int", ("a10", float, "intensity at 296K", "cm-1/(molecule/cm-2)")),
        ("A", ("a10", float, "Einstein A coefficient", "s-1")),
        ("airbrd", ("a5", float, "air-broadened half-width at 296K", "cm-1.atm-1")),
        ("selbrd", ("a5", float, "self-broadened half-width at 296K", "cm-1.atm-1")),
        ("El", ("a10", float, "lower-state energy", "cm-1")),
        ("Tdpair", ("a4", float, "temperature-dependance exponent for Gamma air", "")),
        ("Pshft", ("a8", float, "air pressure-induced line shift at 296K", "cm-1.atm-1")),
        ("globu", ("a15", str, "electronic and vibrational global upper quanta", "")),
        ("globl", ("a15", str, "electronic and vibrational global lower quanta", "")),
        ("locu", ("a15", str, "electronic and vibrational local upper quanta", "")),
        ("locl", ("a15", str, "electronic and vibrational local lower quanta", "")),
        ("ierr", ("a6", str, "ordered list of indices corresponding to uncertainty estimates of transition parameters", "")),
        ("iref", ("a12", str, "ordered list of reference identifiers for transition parameters", "")),
        ("lmix", ("a1", str, "flag indicating the presence of additional data and code relating to line-mixing", "")),
        ("gp", ("a7", float, "upper state degeneracy", "")),
        ("gpp", ("a7", float, "lower state degeneracy", "")),
    ]
)
""" OrderedDict: parsing order of HITRAN 2004 format """
# fmt: on


def hit2df(
    fname,
    count=-1,
    cache=True,
    verbose=True,
    drop_non_numeric=True,
<<<<<<< HEAD
    load_wavenum_min=None,
    load_wavenum_max=None,
=======
    load_only_wavenum_above=None,
    load_only_wavenum_below=None,
>>>>>>> 7dc98801
):
    """Convert a HITRAN/HITEMP [1]_ file to a Pandas dataframe

    Parameters
    ----------
    fname: str
        HITRAN-HITEMP file name
    count: int
        number of items to read (-1 means all file)
    cache: boolean, or ``'regen'`` or ``'force'``
        if ``True``, a pandas-readable HDF5 file is generated on first access,
        and later used. This saves on the datatype cast and conversion and
        improves performances a lot (but changes in the database are not
        taken into account). If False, no database is used. If ``'regen'``, temp
        file are reconstructed. Default ``True``.

    Other Parameters
    ----------------
    drop_non_numeric: boolean
        if ``True``, non numeric columns are dropped. This improves performances,
        but make sure all the columns you need are converted to numeric formats
        before hand. Default ``True``. Note that if a cache file is loaded it
        will be left untouched.
    load_wavenum_min, load_wavenum_max: float
        if not ``'None'``, only load the cached file if it contains data for
        wavenumbers above/below the specified value. See :py:func`~radis.io.cache_files.load_h5_cache_file`.
        Default ``'None'``.

    Returns
    -------
    df: pandas Dataframe
        dataframe containing all lines and parameters


    References
    ----------

    .. [1] `HITRAN 1996, Rothman et al., 1998 <https://www.sciencedirect.com/science/article/pii/S0022407398000788>`__



    Notes
    -----

    Performances: see CDSD-HITEMP parser


    See Also
    --------

    :func:`~radis.io.cdsd.cdsd2df`
    """
    metadata = {}
    # Last modification time of the original file :
    metadata["last_modification"] = time.ctime(getmtime(fname))
    if verbose >= 2:
        print("Opening file {0} (cache={1})".format(fname, cache))
        print("Last modification time: {0}".format(metadata["last_modification"]))
    if load_wavenum_min and load_wavenum_max:
        assert load_wavenum_min < load_wavenum_max

    columns = columns_2004

    # Use cache file if possible
    fcache = cache_file_name(fname)
    if cache and exists(fcache):
        relevant_if_metadata_above = (
            {"wavenum_max": load_wavenum_min} if load_wavenum_min else {}
        )  # not relevant if wavenum_max of file is < wavenum min required
        relevant_if_metadata_below = (
            {"wavenum_min": load_wavenum_max} if load_wavenum_max else {}
        )  # not relevant if wavenum_min of file is > wavenum max required
        df = load_h5_cache_file(
            fcache,
            cache,
            valid_if_metadata_is=metadata,
            relevant_if_metadata_above=relevant_if_metadata_above,
            relevant_if_metadata_below=relevant_if_metadata_below,
            current_version=radis.__version__,
            last_compatible_version=OLDEST_COMPATIBLE_VERSION,
            verbose=verbose,
        )
        if df is not None:
            return df

    # Detect the molecule by reading the start of the file
    try:
        with open(fname) as f:
            mol = get_molecule(int(f.read(2)))
    except UnicodeDecodeError as err:
        raise ValueError(
            "You're trying to read a binary file {0} ".format(fname)
            + "instead of an HITRAN file"
        ) from err

    # %% Start reading the full file

    df = parse_hitran_file(fname, columns, count)

    # %% Post processing

    # assert one molecule per database only. Else the groupbase data reading
    # above doesnt make sense
    nmol = len(set(df["id"]))
    if nmol == 0:
        raise ValueError("Databank looks empty")
    elif nmol != 1:
        # Crash, give explicity error messages
        try:
            secondline = df.iloc[1]
        except IndexError:
            secondline = ""
        raise ValueError(
            "Multiple molecules in database ({0}). Current ".format(nmol)
            + "spectral code only computes 1 species at the time. Use MergeSlabs. "
            + "Verify the parsing was correct by looking at the first row below: "
            + "\n{0}".format(df.iloc[0])
            + "\n----------------\nand the second row "
            + "below: \n{0}".format(secondline)
        )

    # dd local quanta attributes, based on the HITRAN group
    df = parse_local_quanta(df, mol)

    # Add global quanta attributes, based on the HITRAN class
    df = parse_global_quanta(df, mol)

    # Remove non numerical attributes
    if drop_non_numeric:
        if "branch" in df:
            replace_PQR_with_m101(df)
        df = drop_object_format_columns(df, verbose=verbose)

    # cached file mode but cached file doesn't exist yet (else we had returned)
    if cache:
        new_metadata = {
            # Last modification time of the original file :
            "last_modification": time.ctime(getmtime(fname)),
            "wavenum_min": df.wav.min(),
            "wavenum_max": df.wav.max(),
        }
        if verbose:
            print(
                "Generating cache file {0} with metadata :\n{1}".format(
                    fcache, new_metadata
                )
            )
        try:
            save_to_hdf(
                df,
                fcache,
                metadata=new_metadata,
                version=radis.__version__,
                key="df",
                overwrite=True,
                verbose=verbose,
            )
        except PermissionError:
            if verbose:
                print(sys.exc_info())
                print("An error occured in cache file generation. Lookup access rights")
            pass

    # TODO : get only wavenum above/below 'load_wavenum_min', 'load_wavenum_max'
    # by parsing df.wav.   Completely irrelevant files are discarded in 'load_h5_cache_file'
    # but files that have partly relevant lines are fully loaded.
    # Note : cache file is generated with the full line list.

    return df


# %% Hitran global quanta classes


def _parse_HITRAN_class1(df):
    r"""Diatomic molecules: CO, HF, HCl, HBr, HI, N2, NO+


    Parameters
    ----------
    df: pandas Dataframe
        lines read from a HITRAN-like database


    Notes
    -----
    HITRAN syntax [1]_ :

    >>>       v
    >>>  13x I2

    References
    ----------

    .. [1] `Table 3 of Rothman et al. HITRAN 2004 <https://www.cfa.harvard.edu/hitran/Download/HITRAN04paper.pdf>`__


    """

    # 1. Parse
    dgu = df["globu"].str.extract(r"[ ]{13}(?P<vu>[\d ]{2})", expand=True)
    dgl = df["globl"].str.extract(r"[ ]{13}(?P<vl>[\d ]{2})", expand=True)

    # 2. Convert to numeric
    dgu = dgu.apply(pd.to_numeric)
    dgl = dgl.apply(pd.to_numeric)

    # 3. Clean
    del df["globu"]
    del df["globl"]

    return pd.concat([df, dgu, dgl], axis=1)


def _parse_HITRAN_class2(df):
    r"""Diatomic molecules with different electronic levels: O2


    Parameters
    ----------

    df: pandas Dataframe
        lines read from a HITRAN-like database


    Notes
    -----

    HITRAN syntax [1]_ :

    >>>      X   v
    >>>  12x A1 I2

    References
    ----------

    .. [1] `Table 3 of Rothman et al. HITRAN 2004 <https://www.cfa.harvard.edu/hitran/Download/HITRAN04paper.pdf>`__

    """
    print("parse_global_quanta not implemented for molecules of HITRAN class 2")
    return df


def _parse_HITRAN_class3(df):
    r"""Diatomic molecules with doublet-Pi electronic state: NO, OH, ClO


    Parameters
    ----------

    df: pandas Dataframe
        lines read from a HITRAN-like database


    Notes
    -------

    HITRAN syntax [1]_:

    >>>      X i     v1
    >>>  7x A1 A3 2x I2

    References
    ----------

    .. [1] `Table 3 of Rothman et al. HITRAN 2004 <https://www.cfa.harvard.edu/hitran/Download/HITRAN04paper.pdf>`__

    """
    print("parse_global_quanta not implemented for molecules of HITRAN class 3")
    return df


def _parse_HITRAN_class4(df):
    r"""Parse linear triatomic class in HITRAN [1]_: N2O, OCS, HCN

    Parameters
    ----------

    df: pandas Dataframe
        lines read from a HITRAN-like database

    Notes
    -----

    HITRAN syntax:

    >>>     v1 v2 l2 v3
    >>>  7x I2 I2 I2 I2

    Note: I2 in regexp: [\d ]{2}

    References
    ----------

    .. [1] `Table 3 of Rothman et al. HITRAN 2004 <https://www.cfa.harvard.edu/hitran/Download/HITRAN04paper.pdf>`__

    """

    # 1. Parse
    dgu = df["globu"].str.extract(
        r"[ ]{7}(?P<v1u>[\d ]{2})(?P<v2u>[\d ]{2})(?P<l2u>[\d ]{2})(?P<v3u>[\d ]{2})",
        expand=True,
    )
    dgl = df["globl"].str.extract(
        r"[ ]{7}(?P<v1l>[\d ]{2})(?P<v2l>[\d ]{2})(?P<l2l>[\d ]{2})(?P<v3l>[\d ]{2})",
        expand=True,
    )

    # 2. Convert to numeric
    dgu = dgu.apply(pd.to_numeric)
    dgl = dgl.apply(pd.to_numeric)

    # 3. Clean
    del df["globu"]
    del df["globl"]

    return pd.concat([df, dgu, dgl], axis=1)


def _parse_HITRAN_class5(df):
    r"""Parse linear triatomic with large Fermi resonance in HITRAN [1]_: CO2

    Parameters
    ----------

    df: pandas Dataframe
        lines read from a HITRAN-like database

    Notes
    -----

    HITRAN syntax:

    >>>     v1 v2 l2 v3 r
    >>>  6x I2 I2 I2 I2 I1

    Note: I2 in regexp: [\d ]{2}

    References
    ----------

    .. [1] `Table 3 of Rothman et al. HITRAN 2004 <https://www.cfa.harvard.edu/hitran/Download/HITRAN04paper.pdf>`__

    """

    # 1. Parse
    dgu = df["globu"].str.extract(
        r"[ ]{6}(?P<v1u>[\d ]{2})(?P<v2u>[\d ]{2})(?P<l2u>[\d ]{2})(?P<v3u>[\d ]{2})(?P<ru>\d)",
        expand=True,
    )
    dgl = df["globl"].str.extract(
        r"[ ]{6}(?P<v1l>[\d ]{2})(?P<v2l>[\d ]{2})(?P<l2l>[\d ]{2})(?P<v3l>[\d ]{2})(?P<rl>\d)",
        expand=True,
    )

    # 2. Convert to numeric
    dgu = dgu.apply(pd.to_numeric)
    dgl = dgl.apply(pd.to_numeric)

    # 3. Clean
    del df["globu"]
    del df["globl"]

    return pd.concat([df, dgu, dgl], axis=1)


def _parse_HITRAN_class6(df):
    r"""Parse non-linear triatomic in HITRAN [1]_: H2O, O3, SO2, NO2, HOCl, H2S, HO2, HOBr

    Parameters
    ----------

    df: pandas Dataframe
        lines read from a HITRAN-like database

    Notes
    -----

    HITRAN syntax:

    >>>     v1 v2 v3
    >>>  9x I2 I2 I2

    Note: I2 in regexp: [\d ]{2}

    References
    ----------

    .. [1] `Table 3 of Rothman et al. HITRAN 2004 <https://www.cfa.harvard.edu/hitran/Download/HITRAN04paper.pdf>`__

    """

    # 1. Parse
    dgu = df["globu"].str.extract(
        #        '[ ]{9}(?P<v1u>[\d ]{2})(?P<v2u>[\d ]{2})(?P<v3u>[\d ]{2})',
        r"[ ]{9}(?P<v1u>[\-\d ]{2})(?P<v2u>[\-\d ]{2})(?P<v3u>[\-\d ]{2})",
        expand=True,
    )
    dgl = df["globl"].str.extract(
        #        '[ ]{9}(?P<v1l>[\d ]{2})(?P<v2l>[\d ]{2})(?P<v3l>[\d ]{2})',
        r"[ ]{9}(?P<v1l>[\-\d ]{2})(?P<v2l>[\-\d ]{2})(?P<v3l>[\-\d ]{2})",
        expand=True,
    )
    # ... note @EP: in HITRAN H2O files, for iso=2, vibrational levels are
    # ... somehow negative. The regex above is adapted to catch negation signs with \-

    # 2. Convert to numeric
    dgu = dgu.apply(pd.to_numeric)
    dgl = dgl.apply(pd.to_numeric)

    # 3. Clean
    del df["globu"]
    del df["globl"]

    return pd.concat([df, dgu, dgl], axis=1)


def _parse_HITRAN_class7(df):
    r"""Parse linear tetratomic in HITRAN [1]_: C2H2

    Parameters
    ----------

    df: pandas Dataframe
        lines read from a HITRAN-like database

    Notes
    -----

    HITRAN syntax:

    >>>

    References
    ----------

    .. [1] `Table 3 of Rothman et al. HITRAN 2004 <https://www.cfa.harvard.edu/hitran/Download/HITRAN04paper.pdf>`__

    """
    print("parse_global_quanta not implemented for molecules of HITRAN class 7")
    return df


def _parse_HITRAN_class8(df):
    r"""Pyramidal tetratomic in HITRAN [1]_: NH3, PH3


    Parameters
    ----------

    df: pandas Dataframe
        lines read from a HITRAN-like database


    Notes
    -----

    HITRAN syntax:

    >>>

    References
    ----------

    .. [1] `Table 3 of Rothman et al. HITRAN 2004 <https://www.cfa.harvard.edu/hitran/Download/HITRAN04paper.pdf>`__

    """
    print("parse_global_quanta not implemented for molecules of HITRAN class 8")
    return df


def _parse_HITRAN_class9(df):
    r"""Non-linear tetratomic in HITRAN [1]_: H2CO, H2O2, COF2


    Parameters
    ----------

    df: pandas Dataframe
        lines read from a HITRAN-like database


    Notes
    -----

    HITRAN syntax:

    >>>

    References
    ----------

    .. [1] `Table 3 of Rothman et al. HITRAN 2004 <https://www.cfa.harvard.edu/hitran/Download/HITRAN04paper.pdf>`__

    """
    print("parse_global_quanta not implemented for molecules of HITRAN class 9")
    return df


def _parse_HITRAN_class10(df):
    r"""Pentatomic or greater polyatomic in HITRAN [1]_


    Parameters
    ----------

    df: pandas Dataframe
        lines read from a HITRAN-like database


    Notes
    -----

    HITRAN syntax:

    >>>

    References
    ----------

    .. [1] `Table 3 of Rothman et al. HITRAN 2004 <https://www.cfa.harvard.edu/hitran/Download/HITRAN04paper.pdf>`__

    """
    print("parse_global_quanta not implemented for molecules of HITRAN class 10")
    return df


# %% HITRAN Local quanta


def _parse_HITRAN_group1(df):
    r"""

    Parameters
    ----------

    df: pandas Dataframe
        lines read from a HITRAN-like database


    Notes
    -----

    HITRAN syntax: [1]_


    References
    ----------

    .. [1] `Table 4 of Rothman et al. HITRAN 2004 <https://www.cfa.harvard.edu/hitran/Download/HITRAN04paper.pdf>`__


    """

    # 1. Parse

    # Ref [1] : locu
    # --------------
    # J'  | Ka' | Kc' | F'  | Sym'
    # I3  | I3  | I3  | A5  | A1
    dgu = df["locu"].str.extract(
        r"(?P<ju>[\d ]{3})(?P<Kau>[\-\d ]{3})(?P<Kcu>[\-\d ]{3})(?P<Fu>.{5})(?P<symu>.)",
        expand=True,
    )
    # Ref [1] : locl
    # --------------
    # J'' | Ka''| Kc''| F'' | Sym''
    # I3  | I3  | I3  | A5  | A1
    dgl = df["locl"].str.extract(
        r"(?P<jl>[\d ]{3})(?P<Kal>[\-\d ]{3})(?P<Kcl>[\-\d ]{3})(?P<Fl>.{5})(?P<syml>.)",
        expand=True,
    )
    # ... note @EP: in HITRAN H2O files, for iso=2, the Kau, Kcu can somehow
    # ... be negative. The regex above is adapted to catch negation signs with \-

    # 2. Convert to numeric
    for k in ["ju", "Kau", "Kcu"]:
        dgu[k] = pd.to_numeric(dgu[k])
    for k in ["jl", "Kal", "Kcl"]:
        dgl[k] = pd.to_numeric(dgl[k])

    # 3. Clean
    del df["locu"]
    del df["locl"]

    return pd.concat([df, dgu, dgl], axis=1)


def _parse_HITRAN_group2(df):
    r"""

    Parameters
    ----------

    df: pandas Dataframe
        lines read from a HITRAN-like database


    Notes
    -----

    HITRAN syntax: [1]


    References
    ----------

    .. [1] `Table 4 of Rothman et al. HITRAN 2004 <https://www.cfa.harvard.edu/hitran/Download/HITRAN04paper.pdf>`__


    """

    # 1. Parse

    # Ref [1] : locu
    # --------------
    #     | F'  |
    # 10X | A5  |
    dgu = df["locu"].str.extract(r"[ ]{10}(?P<Fu>.{5})", expand=True)
    # Ref [1] : locl
    # --------------
    #     | Br  | J'' | Sym''| F'' |
    # 5X  | A1  | I3  | A1   | A5  |
    dgl = df["locl"].str.extract(
        r"[ ]{5}(?P<branch>[\S]{1})(?P<jl>[\d ]{3})(?P<syml>.)(?P<Fl>.{5})", expand=True
    )

    # 2. Convert to numeric

    # dgl['jl'] = dgl.jl.apply(pd.to_numeric)
    dgl["jl"] = pd.to_numeric(dgl.jl)

    # 3. Clean
    del df["locu"]
    del df["locl"]

    return pd.concat([df, dgu, dgl], axis=1)


#                # 10X included in Fu
#               'Fu',     ('a15',  str,  'upper state total angular momentum including nuclear spin'  ,''         )),(
#               #'locl',   ('a15',  str,   'electronic and vibrational local lower quanta'  ,''                      )),(
#               'branch', ('a6',   str,     'O, P, Q, R, S branch symbol'                  ,''                      )),(
#               'jl',     ('a3',   int,    'lower state rotational quantum number'         ,''                      )),(
#               'sym',    ('a1',   str,     'symmetry'                                     ,''                      )),(
#               'Fl',     ('a5',   str,   'lower state total angular momentum including nuclear spin', ''         )),(


def _parse_HITRAN_group3(df):
    r"""

    Parameters
    ----------

    df: pandas Dataframe
        lines read from a HITRAN-like database


    Notes
    -----

    HITRAN syntax [1]_:


    References
    ----------

    .. [1] `Table 4 of Rothman et al. HITRAN 2004 <https://www.cfa.harvard.edu/hitran/Download/HITRAN04paper.pdf>`__


    """
    print("parse_local_quanta not implemented for molecules of HITRAN group 3")
    return df


def _parse_HITRAN_group4(df):
    r"""

    Parameters
    ----------

    df: pandas Dataframe
        lines read from a HITRAN-like database


    Notes
    -----

    HITRAN syntax [1]_:


    References
    ----------

    .. [1] `Table 4 of Rothman et al. HITRAN 2004 <https://www.cfa.harvard.edu/hitran/Download/HITRAN04paper.pdf>`__


    """
    print("parse_local_quanta not implemented for molecules of HITRAN group 4")
    return df


def _parse_HITRAN_group5(df):
    r"""

    Parameters
    ----------

    df: pandas Dataframe
        lines read from a HITRAN-like database


    Notes
    -----

    HITRAN syntax [1]_:


    References
    ----------

    .. [1] `Table 4 of Rothman et al. HITRAN 2004 <https://www.cfa.harvard.edu/hitran/Download/HITRAN04paper.pdf>`__


    """
    print("parse_local_quanta not implemented for molecules of HITRAN group 5")
    return df


def _parse_HITRAN_group6(df):
    r"""

    Parameters
    ----------

    df: pandas Dataframe
        lines read from a HITRAN-like database


    Notes
    -----

    HITRAN syntax [1]_:


    References
    ----------

    .. [1] `Table 4 of Rothman et al. HITRAN 2004 <https://www.cfa.harvard.edu/hitran/Download/HITRAN04paper.pdf>`__


    """
    print("parse_local_quanta not implemented for molecules of HITRAN group 6")
    return df


# %% Reading function


def parse_local_quanta(df, mol):
    r"""
    Parameters
    ----------

    df: pandas Dataframe

    mol: str
        molecule name
    """

    # had some problems with bytes types
    df["locu"] = df.locu.astype(str)
    df["locl"] = df.locl.astype(str)

    if mol in HITRAN_GROUP1:
        df = _parse_HITRAN_group1(df)
    elif mol in HITRAN_GROUP2:
        df = _parse_HITRAN_group2(df)
    elif mol in HITRAN_GROUP3:
        df = _parse_HITRAN_group3(df)
    elif mol in HITRAN_GROUP4:
        df = _parse_HITRAN_group4(df)
    elif mol in HITRAN_GROUP5:
        df = _parse_HITRAN_group5(df)
    elif mol in HITRAN_GROUP6:
        df = _parse_HITRAN_group6(df)
    else:
        raise ValueError(
            "Unknown group for molecule {0}. Cant parse local quanta".format(mol)
        )

    return df


def parse_global_quanta(df, mol):
    r"""

    Parameters
    ----------

    df: pandas Dataframe

    mol: str
        molecule name
    """

    # had some problems with bytes types
    df["globu"] = df.globu.astype(str)
    df["globl"] = df.globl.astype(str)

    if mol in HITRAN_CLASS1:
        df = _parse_HITRAN_class1(df)
    elif mol in HITRAN_CLASS2:
        df = _parse_HITRAN_class2(df)
    elif mol in HITRAN_CLASS3:
        df = _parse_HITRAN_class3(df)
    elif mol in HITRAN_CLASS4:
        df = _parse_HITRAN_class4(df)
    elif mol in HITRAN_CLASS5:
        df = _parse_HITRAN_class5(df)
    elif mol in HITRAN_CLASS6:
        df = _parse_HITRAN_class6(df)
    elif mol in HITRAN_CLASS7:
        df = _parse_HITRAN_class7(df)
    elif mol in HITRAN_CLASS8:
        df = _parse_HITRAN_class8(df)
    elif mol in HITRAN_CLASS9:
        df = _parse_HITRAN_class9(df)
    elif mol in HITRAN_CLASS10:
        df = _parse_HITRAN_class10(df)
    else:
        raise ValueError(
            "Unknown class for molecule {0}. Cant parse global quanta".format(mol)
        )

    return df


# ======================================================
# %% Test


if __name__ == "__main__":

    from radis.test.test_io import _run_testcases

    print("Testing HITRAN parsing: ", _run_testcases())<|MERGE_RESOLUTION|>--- conflicted
+++ resolved
@@ -91,17 +91,11 @@
 
 def hit2df(
     fname,
-    count=-1,
     cache=True,
     verbose=True,
     drop_non_numeric=True,
-<<<<<<< HEAD
     load_wavenum_min=None,
     load_wavenum_max=None,
-=======
-    load_only_wavenum_above=None,
-    load_only_wavenum_below=None,
->>>>>>> 7dc98801
 ):
     """Convert a HITRAN/HITEMP [1]_ file to a Pandas dataframe
 
@@ -109,8 +103,6 @@
     ----------
     fname: str
         HITRAN-HITEMP file name
-    count: int
-        number of items to read (-1 means all file)
     cache: boolean, or ``'regen'`` or ``'force'``
         if ``True``, a pandas-readable HDF5 file is generated on first access,
         and later used. This saves on the datatype cast and conversion and
@@ -199,7 +191,7 @@
 
     # %% Start reading the full file
 
-    df = parse_hitran_file(fname, columns, count)
+    df = parse_hitran_file(fname, columns)
 
     # %% Post processing
 
