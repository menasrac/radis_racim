--- conflicted
+++ resolved
@@ -116,17 +116,11 @@
 def cdsd2df(
     fname,
     version="hitemp",
-    count=-1,
     cache=True,
     verbose=True,
     drop_non_numeric=True,
-<<<<<<< HEAD
     load_wavenum_min=None,
     load_wavenum_max=None,
-=======
-    load_only_wavenum_above=None,
-    load_only_wavenum_below=None,
->>>>>>> 7dc98801
 ):
     """Convert a CDSD-HITEMP [1]_ or CDSD-4000 [2]_ file to a Pandas dataframe.
 
@@ -136,8 +130,6 @@
         CDSD file name
     version: str ('4000', 'hitemp')
         CDSD version
-    count: int
-        number of items to read (-1 means all file)
     cache: boolean, or 'regen'
         if ``True``, a pandas-readable HDF5 file is generated on first access,
         and later used. This saves on the datatype cast and conversion and
@@ -263,7 +255,7 @@
 
     # %% Start reading the full file
 
-    df = parse_hitran_file(fname, columns, count)
+    df = parse_hitran_file(fname, columns)
 
     # Remove non numerical attributes
     if drop_non_numeric:
